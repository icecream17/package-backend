# Complexity report, 7/18/2022

<<<<<<< HEAD
* Mean per-function logical LOC: 19.165079365079368
* Mean per-function parameter count: 1.123015873015873
* Mean per-function cyclomatic complexity: 3.849206349206349
* Mean per-function Halstead effort: 12142.80133381301
* Mean per-module maintainability index: 62.57398369444892
=======
* Mean per-function logical LOC: 19.434920634920637
* Mean per-function parameter count: 1.123015873015873
* Mean per-function cyclomatic complexity: 4.134920634920634
* Mean per-function Halstead effort: 13470.580430145184
* Mean per-module maintainability index: 62.41031330118284
>>>>>>> 93b7eff0
* First-order density: 4.081632653061225%
* Change cost: 18.367346938775512%
* Core size: 100%

## /home/runner/work/atom-community-server-backend-JS/atom-community-server-backend-JS/src/config.js

* Physical LOC: 85
* Logical LOC: 34
* Mean parameter count: 0
* Cyclomatic complexity: 15
* Cyclomatic complexity density: 44.11764705882353%
* Maintainability index: 46.26365206341665
* Dependency count: 2
* Function: **GetConfig**
    * Line No.: 17
    * Physical LOC: 70
    * Logical LOC: 29
    * Parameter count: 0
    * Cyclomatic complexity: 15
    * Cyclomatic complexity density: 51.724137931034484%
    * Halstead difficulty: 26.53488372093023
    * Halstead volume: 1732.3683342069285
    * Halstead effort: 45968.19231000245

## /home/runner/work/atom-community-server-backend-JS/atom-community-server-backend-JS/src/error.js

* Physical LOC: 83
* Logical LOC: 25
* Mean parameter count: 1
* Cyclomatic complexity: 1
* Cyclomatic complexity density: 4%
* Maintainability index: 84.01966208734825
* Dependency count: 0
* Function: **NotFoundJSON**
    * Line No.: 17
    * Physical LOC: 3
    * Logical LOC: 2
    * Parameter count: 1
    * Cyclomatic complexity: 1
    * Cyclomatic complexity density: 50%
    * Halstead difficulty: 2.2857142857142856
    * Halstead volume: 48.43204266092217
    * Halstead effort: 110.70181179639353
* Function: **SiteWide404**
    * Line No.: 30
    * Physical LOC: 5
    * Logical LOC: 2
    * Parameter count: 1
    * Cyclomatic complexity: 1
    * Cyclomatic complexity density: 50%
    * Halstead difficulty: 2.2857142857142856
    * Halstead volume: 48.43204266092217
    * Halstead effort: 110.70181179639353
* Function: **MissingAuthJSON**
    * Line No.: 44
    * Physical LOC: 6
    * Logical LOC: 2
    * Parameter count: 1
    * Cyclomatic complexity: 1
    * Cyclomatic complexity density: 50%
    * Halstead difficulty: 2.2857142857142856
    * Halstead volume: 48.43204266092217
    * Halstead effort: 110.70181179639353
* Function: **ServerErrorJSON**
    * Line No.: 59
    * Physical LOC: 3
    * Logical LOC: 2
    * Parameter count: 1
    * Cyclomatic complexity: 1
    * Cyclomatic complexity density: 50%
    * Halstead difficulty: 2.2857142857142856
    * Halstead volume: 48.43204266092217
    * Halstead effort: 110.70181179639353
* Function: **PublishPackageExists**
    * Line No.: 71
    * Physical LOC: 3
    * Logical LOC: 2
    * Parameter count: 1
    * Cyclomatic complexity: 1
    * Cyclomatic complexity density: 50%
    * Halstead difficulty: 2.2857142857142856
    * Halstead volume: 48.43204266092217
    * Halstead effort: 110.70181179639353
* Function: **UnsupportedJSON**
    * Line No.: 85
    * Physical LOC: 6
    * Logical LOC: 2
    * Parameter count: 1
    * Cyclomatic complexity: 1
    * Cyclomatic complexity density: 50%
    * Halstead difficulty: 2.2857142857142856
    * Halstead volume: 48.43204266092217
    * Halstead effort: 110.70181179639353

## /home/runner/work/atom-community-server-backend-JS/atom-community-server-backend-JS/src/logger.js

* Physical LOC: 93
* Logical LOC: 25
* Mean parameter count: 2
* Cyclomatic complexity: 6
* Cyclomatic complexity density: 24%
* Maintainability index: 78.94734382015348
* Dependency count: 1
* Function: **HTTPLog**
    * Line No.: 18
    * Physical LOC: 9
    * Logical LOC: 3
    * Parameter count: 2
    * Cyclomatic complexity: 1
    * Cyclomatic complexity density: 33.33333333333333%
    * Halstead difficulty: 3.666666666666667
    * Halstead volume: 85.95159310338741
    * Halstead effort: 315.1558413790872
* Function: **ErrorLog**
    * Line No.: 38
    * Physical LOC: 7
    * Logical LOC: 2
    * Parameter count: 3
    * Cyclomatic complexity: 1
    * Cyclomatic complexity density: 50%
    * Halstead difficulty: 2.7777777777777777
    * Halstead volume: 68.53238859703687
    * Halstead effort: 190.36774610288018
* Function: **WarningLog**
    * Line No.: 58
    * Physical LOC: 10
    * Logical LOC: 5
    * Parameter count: 3
    * Cyclomatic complexity: 5
    * Cyclomatic complexity density: 100%
    * Halstead difficulty: 8.181818181818182
    * Halstead volume: 168.55519570060713
    * Halstead effort: 1379.0879648231492
* Function: **InfoLog**
    * Line No.: 76
    * Physical LOC: 3
    * Logical LOC: 1
    * Parameter count: 1
    * Cyclomatic complexity: 1
    * Cyclomatic complexity density: 100%
    * Halstead difficulty: 1
    * Halstead volume: 11.60964047443681
    * Halstead effort: 11.60964047443681
* Function: **DebugLog**
    * Line No.: 88
    * Physical LOC: 5
    * Logical LOC: 2
    * Parameter count: 1
    * Cyclomatic complexity: 2
    * Cyclomatic complexity density: 100%
    * Halstead difficulty: 1.5
    * Halstead volume: 19.651484454403228
    * Halstead effort: 29.47722668160484

## /home/runner/work/atom-community-server-backend-JS/atom-community-server-backend-JS/src/query.js

* Physical LOC: 204
* Logical LOC: 77
* Mean parameter count: 1.1111111111111112
* Cyclomatic complexity: 23
* Cyclomatic complexity density: 29.87012987012987%
* Maintainability index: 67.81472117767026
* Dependency count: 0
* Function: **page**
    * Line No.: 18
    * Physical LOC: 11
    * Logical LOC: 5
    * Parameter count: 1
    * Cyclomatic complexity: 3
    * Cyclomatic complexity density: 60%
    * Halstead difficulty: 7.2
    * Halstead volume: 127.43782540330756
    * Halstead effort: 917.5523429038144
* Function: **sort**
    * Line No.: 38
    * Physical LOC: 13
    * Logical LOC: 5
    * Parameter count: 2
    * Cyclomatic complexity: 3
    * Cyclomatic complexity density: 60%
    * Halstead difficulty: 6.75
    * Halstead volume: 158.32466846199546
    * Halstead effort: 1068.6915121184693
* Function: **dir**
    * Line No.: 60
    * Physical LOC: 18
    * Logical LOC: 9
    * Parameter count: 1
    * Cyclomatic complexity: 5
    * Cyclomatic complexity density: 55.55555555555556%
    * Halstead difficulty: 10.384615384615383
    * Halstead volume: 249.72817064368866
    * Halstead effort: 2593.331002838305
* Function: **query**
    * Line No.: 87
    * Physical LOC: 25
    * Logical LOC: 12
    * Parameter count: 1
    * Cyclomatic complexity: 3
    * Cyclomatic complexity density: 25%
    * Halstead difficulty: 6.9
    * Halstead volume: 210.90827503317323
    * Halstead effort: 1455.2670977288954
* Function: **engine**
    * Line No.: 119
    * Physical LOC: 17
    * Logical LOC: 5
    * Parameter count: 1
    * Cyclomatic complexity: 3
    * Cyclomatic complexity density: 60%
    * Halstead difficulty: 8
    * Halstead volume: 129.65784284662087
    * Halstead effort: 1037.262742772967
* Function: **repo**
    * Line No.: 143
    * Physical LOC: 17
    * Logical LOC: 5
    * Parameter count: 1
    * Cyclomatic complexity: 3
    * Cyclomatic complexity density: 60%
    * Halstead difficulty: 8
    * Halstead volume: 129.65784284662087
    * Halstead effort: 1037.262742772967
* Function: **tag**
    * Line No.: 167
    * Physical LOC: 5
    * Logical LOC: 2
    * Parameter count: 1
    * Cyclomatic complexity: 2
    * Cyclomatic complexity density: 100%
    * Halstead difficulty: 4.5
    * Halstead volume: 57.359400011538504
    * Halstead effort: 258.1173000519233
* Function: **rename**
    * Line No.: 180
    * Physical LOC: 16
    * Logical LOC: 10
    * Parameter count: 1
    * Cyclomatic complexity: 6
    * Cyclomatic complexity density: 60%
    * Halstead difficulty: 6.909090909090909
    * Halstead volume: 165.66917302429982
    * Halstead effort: 1144.6233772587989
* Function: **pathTraversalAttempt**
    * Line No.: 205
    * Physical LOC: 15
    * Logical LOC: 6
    * Parameter count: 1
    * Cyclomatic complexity: 3
    * Cyclomatic complexity density: 50%
    * Halstead difficulty: 8.769230769230768
    * Halstead volume: 162.53496664211536
    * Halstead effort: 1425.3066305539346

## /home/runner/work/atom-community-server-backend-JS/atom-community-server-backend-JS/src/search.js

* Physical LOC: 176
* Logical LOC: 73
* Mean parameter count: 2.5
* Cyclomatic complexity: 19
* Cyclomatic complexity density: 26.027397260273972%
* Maintainability index: 58.997676233691614
* Dependency count: 0
* Function: **levenshtein**
    * Line No.: 18
    * Physical LOC: 3
    * Logical LOC: 1
    * Parameter count: 2
    * Cyclomatic complexity: 1
    * Cyclomatic complexity density: 100%
    * Halstead difficulty: 1.6666666666666667
    * Halstead volume: 16.253496664211536
    * Halstead effort: 27.089161107019226
* Function: **vlSimilarity**
    * Line No.: 30
    * Physical LOC: 15
    * Logical LOC: 9
    * Parameter count: 2
    * Cyclomatic complexity: 3
    * Cyclomatic complexity density: 33.33333333333333%
    * Halstead difficulty: 13
    * Halstead volume: 203.13062045970605
    * Halstead effort: 2640.6980659761784
* Function: **vlEditDistance**
    * Line No.: 54
    * Physical LOC: 27
    * Logical LOC: 20
    * Parameter count: 2
    * Cyclomatic complexity: 7
    * Cyclomatic complexity density: 35%
    * Halstead difficulty: 36.266666666666666
    * Halstead volume: 639.091324039907
    * Halstead effort: 23177.71201851396
* Function: **levenshteinWSDM**
    * Line No.: 92
    * Physical LOC: 31
    * Logical LOC: 13
    * Parameter count: 2
    * Cyclomatic complexity: 3
    * Cyclomatic complexity density: 23.076923076923077%
    * Halstead difficulty: 16.944444444444443
    * Halstead volume: 543.2311061925092
    * Halstead effort: 9204.749299373072
* Function: **lcs**
    * Line No.: 136
    * Physical LOC: 26
    * Logical LOC: 13
    * Parameter count: 2
    * Cyclomatic complexity: 4
    * Cyclomatic complexity density: 30.76923076923077%
    * Halstead difficulty: 26.764705882352942
    * Halstead volume: 609.3661461775857
    * Halstead effort: 16309.505677105972
* Function: **lcsTraceBack**
    * Line No.: 173
    * Physical LOC: 15
    * Logical LOC: 7
    * Parameter count: 5
    * Cyclomatic complexity: 6
    * Cyclomatic complexity density: 85.71428571428571%
    * Halstead difficulty: 32.38888888888889
    * Halstead volume: 380.3296723500879
    * Halstead effort: 12318.455498894515

## /home/runner/work/atom-community-server-backend-JS/atom-community-server-backend-JS/src/tests/genBadges.js

* Physical LOC: 90
* Logical LOC: 50
* Mean parameter count: 1.25
* Cyclomatic complexity: 7
* Cyclomatic complexity density: 14.000000000000002%
* Maintainability index: 62.608664158059014
* Dependency count: 1
* Function: **run**
    * Line No.: 13
    * Physical LOC: 52
    * Logical LOC: 31
    * Parameter count: 0
    * Cyclomatic complexity: 7
    * Cyclomatic complexity density: 22.58064516129032%
    * Halstead difficulty: 9.571428571428571
    * Halstead volume: 702.9571963301984
    * Halstead effort: 6728.304593446184
* Function: **call**
    * Line No.: 29
    * Physical LOC: 4
    * Logical LOC: 2
    * Parameter count: 1
    * Cyclomatic complexity: 1
    * Cyclomatic complexity density: 50%
    * Halstead difficulty: 2.0999999999999996
    * Halstead volume: 33
    * Halstead effort: 69.29999999999998
* Function: **makeBadge**
    * Line No.: 66
    * Physical LOC: 18
    * Logical LOC: 3
    * Parameter count: 3
    * Cyclomatic complexity: 1
    * Cyclomatic complexity density: 33.33333333333333%
    * Halstead difficulty: 3.375
    * Halstead volume: 64.72503367497926
    * Halstead effort: 218.446988653055
* Function: **writeBadge**
    * Line No.: 85
    * Physical LOC: 9
    * Logical LOC: 6
    * Parameter count: 1
    * Cyclomatic complexity: 1
    * Cyclomatic complexity density: 16.666666666666664%
    * Halstead difficulty: 2.0454545454545454
    * Halstead volume: 91.37651812938249
    * Halstead effort: 186.9065143555551

## /home/runner/work/atom-community-server-backend-JS/atom-community-server-backend-JS/src/tests/query.test.js

* Physical LOC: 117
* Logical LOC: 75
* Mean parameter count: 0
* Cyclomatic complexity: 1
* Cyclomatic complexity density: 1.3333333333333335%
* Maintainability index: 38.2272132895994
* Dependency count: 1
<|MERGE_RESOLUTION|>--- conflicted
+++ resolved
@@ -1,18 +1,10 @@
 # Complexity report, 7/18/2022
 
-<<<<<<< HEAD
 * Mean per-function logical LOC: 19.165079365079368
 * Mean per-function parameter count: 1.123015873015873
 * Mean per-function cyclomatic complexity: 3.849206349206349
 * Mean per-function Halstead effort: 12142.80133381301
 * Mean per-module maintainability index: 62.57398369444892
-=======
-* Mean per-function logical LOC: 19.434920634920637
-* Mean per-function parameter count: 1.123015873015873
-* Mean per-function cyclomatic complexity: 4.134920634920634
-* Mean per-function Halstead effort: 13470.580430145184
-* Mean per-module maintainability index: 62.41031330118284
->>>>>>> 93b7eff0
 * First-order density: 4.081632653061225%
 * Change cost: 18.367346938775512%
 * Core size: 100%
