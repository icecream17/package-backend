--- conflicted
+++ resolved
@@ -1,14 +1,3 @@
-<<<<<<< HEAD
-# Complexity report, 12/1/2022
-
-* Mean per-function logical LOC: 19.666666666666668
-* Mean per-function parameter count: 0.5277777777777778
-* Mean per-function cyclomatic complexity: 4.055555555555555
-* Mean per-function Halstead effort: 15333.63466913061
-* Mean per-module maintainability index: 61.61718475222775
-* First-order density: 2.4691358024691357%
-* Change cost: 13.580246913580247%
-=======
 # Complexity report, 12/2/2022
 
 * Mean per-function logical LOC: 19.6
@@ -18,7 +7,6 @@
 * Mean per-module maintainability index: 61.29326976645685
 * First-order density: 2%
 * Change cost: 12%
->>>>>>> 1b048d15
 * Core size: 100%
 
 ## /home/runner/work/atom-community-server-backend-JS/atom-community-server-backend-JS/jest.config.js
