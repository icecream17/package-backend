--- conflicted
+++ resolved
@@ -17,18 +17,12 @@
   #defaultApiUrl = "https://api.github.com";
   #defaultAcceptableStatusCodes = [200, 401];
 
-<<<<<<< HEAD
   constructor(opts) {
     super();
     // Initialize base properties
     this._initializer({
       api_url: opts?.api_url ?? this.#defaultApiUrl,
       ok_status: this.#defaultAcceptableStatusCodes
-=======
-    super({
-      api_url: opts?.api_url ?? "https://api.github.com",
-      ok_status: [200, 401, 404]
->>>>>>> 99c2c8c7
     });
   }
 
@@ -224,9 +218,6 @@
     }
   }
 
-<<<<<<< HEAD
-  async getRepoTags(userObj, ownerRepo) {
-=======
   /**
    * @async
    * @function tags
@@ -238,7 +229,6 @@
    * @see https://docs.github.com/en/rest/repos/repos#list-repository-tags
    */
   async tags(userObj, ownerRepo) {
->>>>>>> 99c2c8c7
     try {
       const raw = this._webRequestAuth(`/repos/${ownerRepo}/tags`, userObj.token);
 
@@ -278,9 +268,6 @@
     }
   }
 
-<<<<<<< HEAD
-  async getPackageJSON(useerObj, ownerRepo) {
-=======
   /**
    * @async
    * @function packageJSON
@@ -291,7 +278,6 @@
    * Is the JSON parsed `package.json` of the repo specified.
    */
   async packageJSON(userObj, ownerRepo) {
->>>>>>> 99c2c8c7
     try {
       const raw = await this._webRequestAuth(`/repos/${ownerRepo}/contents/package.json`, userObj.token);
 
