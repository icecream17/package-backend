/**
 * @module database
 * @desc Provides an interface of a large collection of functions to interact
 * with and retreive data from the cloud hosted database instance.
 */

const fs = require("fs");
const postgres = require("postgres");
const storage = require("./storage.js");
const utils = require("./utils.js");
const logger = require("./logger.js");
const {
  DB_HOST,
  DB_USER,
  DB_PASS,
  DB_DB,
  DB_PORT,
  DB_SSL_CERT,
  paginated_amount,
} = require("./config.js").getConfig();

let sqlStorage; // SQL object, to interact with the DB.
// It is set after the first call with logical nullish assignment
// https://developer.mozilla.org/en-US/docs/Web/JavaScript/Reference/Operators/Logical_nullish_assignment

/**
 * @function setupSQL
 * @desc Initialize the connection to the PostgreSQL database.
 * In order to avoid the initialization multiple times,
 * the logical nullish assignment (??=) can be used in the caller.
 * Exceptions thrown here should be caught and handled in the caller.
 * @returns {object} PostgreSQL connection object.
 */
function setupSQL() {
  return process.env.PULSAR_STATUS === "dev" && process.env.MOCK_DB != "false"
    ? postgres({
        host: DB_HOST,
        username: DB_USER,
        database: DB_DB,
        port: DB_PORT,
      })
    : postgres({
        host: DB_HOST,
        username: DB_USER,
        password: DB_PASS,
        database: DB_DB,
        port: DB_PORT,
        ssl: {
          rejectUnauthorized: true,
          ca: fs.readFileSync(DB_SSL_CERT).toString(),
        },
      });
}

/**
 * @function shutdownSQL
 * @desc Ensures any Database connection is properly, and safely closed before exiting.
 */
async function shutdownSQL() {
  if (sqlStorage !== undefined) {
    sqlStorage.end();
    logger.generic(1, "SQL Server Shutdown!");
  }
}

/**
 * @async
 * @function insertNewPackage
 * @desc Insert a new package inside the DB taking a `Server Object Full` as argument.
 * @param {object} pack - The `Server Object Full` package.
 * @returns {object} A Server Status Object.
 */
async function insertNewPackage(pack) {
  sqlStorage ??= setupSQL();

  // Since this operation involves multiple queries, we perform a
  // PostgreSQL transaction executing a callback on begin().
  // All data is committed into the database only if no errors occur.
  return await sqlStorage
    .begin(async (sqlTrans) => {
      const packData = {
        name: pack.name,
        repository: pack.repository,
        readme: pack.readme,
        metadata: pack.metadata,
      };
      const packageType =
        typeof pack.metadata.themes === "string" &&
        pack.metadata.themes.match(/^(?:themes|ui)$/i) !== null
          ? "theme"
          : "package";

      // No need to specify downloads and stargazers. They default at 0 on creation.
      let command = await sqlTrans`
      INSERT INTO packages (name, creation_method, data, package_type)
      VALUES (${pack.name}, ${pack.creation_method}, ${packData}, ${packageType})
      RETURNING pointer;
    `;

      const pointer = command[0].pointer;
      if (pointer === undefined) {
        throw `Cannot insert ${pack.name} in packages table`;
      }

      // Populate names table
      command = await sqlTrans`
      INSERT INTO names (name, pointer)
      VALUES (${pack.name}, ${pointer});
    `;

      if (command.count === 0) {
        throw `Cannot insert ${pack.name} in names table`;
      }

      // git.createPackage() executed before this function ensures
      // the latest version is correctly selected.
      const latest = pack.releases.latest;

      // Populate versions table
      const pv = pack.versions;
      for (const ver of Object.keys(pv)) {
        const status = ver === latest ? "latest" : "published";

        // Since many packages don't define an engine field,
        // we will do it for them if not present,
        // following suit with what Atom internal packages do.
        const engine = pv[ver].engines ?? { atom: "*" };

        // It's common practice for packages to not specify license,
        // therefore set it as NONE if undefined.
        const license = pv[ver].license ?? "NONE";

        command = await sqlTrans`
        INSERT INTO versions (package, status, semver, license, engine, meta)
        VALUES (${pointer}, ${status}, ${ver}, ${license}, ${engine}, ${pv[ver]})
        RETURNING id;
      `;

        if (command[0].id === undefined) {
          throw `Cannot insert ${ver} version for ${pack.name} package in versions table`;
        }
      }

      return { ok: true, content: pointer };
    })
    .catch((err) => {
      const msg =
        typeof err === "string"
          ? err
          : `A generic error occurred while inserting ${pack.name} package`;

      return { ok: false, content: msg, short: "Server Error" };
    });
}

/**
 * @async
 * @function insertNewPackageVersion
 * @desc Adds a new package version to the db.
 * @param {object} packJSON - A full `package.json` file for the wanted version.
 * @param {string|null} oldName - If provided, the old name to be replaced for the renaming of the package.
 * @returns {object} A server status object.
 */
async function insertNewPackageVersion(packJSON, oldName = null) {
  sqlStorage ??= setupSQL();

  // We are expected to receive a standard `package.json` file.
  // Note that, if oldName is provided, here we can be sure oldName !== packJSON.name
  // because the comparison has been already done in postPackagesVersion()
  return await sqlStorage
    .begin(async (sqlTrans) => {
      const rename = typeof oldName === "string";

      // On renaming, search the package pointer using the oldName,
      // otherwise use the name in the package object directly.
      let packName = rename ? oldName : packJSON.name;

      const packID = await getPackageByNameSimple(packName);

      if (!packID.ok) {
        return packID;
      }

      const pointer = packID.content.pointer;

      if (rename) {
        // The flow for renaming the package.
        // Before inserting the new name, we try to update it into the `packages` table
        // since we want that column to contain the current name.
        try {
          const updateNewName = await sqlTrans`
          UPDATE packages
          SET name = ${packJSON.name}
          WHERE pointer = ${pointer}
          RETURNING *;
          `;

          if (updateNewName.count === 0) {
            throw `Unable to update the package name.`;
          }
        } catch (e) {
          throw `Unable to update the package name. ${packJSON.name} is already used by another package.`;
        }

        // Now we can finally insert the new name inside the `names` table.
        try {
          const newInsertedName = await sqlTrans`
          INSERT INTO names
          (name, pointer) VALUES
          (${packJSON.name}, ${pointer})
          RETURNING *;
          `;

          if (newInsertedName.count === 0) {
            throw `Unable to add the new name: ${packJSON.name}`;
          }
        } catch (e) {
          throw `Unable to add the new name: ${packJSON.name} is already used.`;
        }

        // After renaming, we can use packJSON.name as the package name.
        packName = packJSON.name;
      }

      // Here we need to check if the current latest version is lower than the new one
      // which we want to publish.
      const latestVersion = await sqlTrans`
        SELECT *
        FROM versions
        WHERE package = ${pointer} AND status = 'latest';
      `;

      if (latestVersion.count === 0) {
        throw `There is no current latest version for ${packName}. The package is broken.`;
      }

      const higherSemver = utils.semverGt(
        utils.semverArray(packJSON.version),
        utils.semverArray(latestVersion[0].semver)
      );
      if (!higherSemver) {
        throw `Cannot publish a new version with semver lower or equal than the current latest one.`;
      }

      // The new version can be published. First switch the current "latest" to "published".
      const updateLastVer = await sqlTrans`
        UPDATE versions
        SET status = 'published'
        WHERE id = ${latestVersion[0].id}
        RETURNING *;
      `;

      if (updateLastVer.count === 0) {
        throw `Unable to modify last published version ${packName}`;
      }

      // Then update the package object in the related column of packages table.
      const updatePackageData = await sqlTrans`
        UPDATE packages
        SET data = ${packJSON}
        WHERE pointer = ${pointer}
        RETURNING *;
      `;

      if (updatePackageData.count === 0) {
        throw `Unable to update the full package object of the new version ${packName}`;
      }

      // We can finally insert the new latest version.
      const license = packJSON.license ?? "NONE";
      const engine = packJSON.engines ?? { atom: "*" };

      try {
        const addVer = await sqlTrans`
        INSERT INTO versions (package, status, semver, license, engine, meta)
        VALUES(${pointer}, 'latest', ${packJSON.version}, ${license}, ${engine}, ${packJSON})
        RETURNING *;
        `;

        if (addVer.count === 0) {
          throw `Unable to create a new version for ${packName}`;
        }
      } catch (e) {
        // This occurs when the (package, semver) unique constraint is violated.
        throw `Not allowed to publish a version previously deleted for ${packName}`;
      }

      return {
        ok: true,
        content: `Successfully added new version: ${packName}@${packJSON.version}`,
      };
    })
    .catch((err) => {
      const msg =
        typeof err === "string"
          ? err
          : `A generic error occured while inserting the new package version ${packName}`;

      return { ok: false, content: msg, short: "Server Error" };
    });
}

/**
 * @async
 * @function insertNewPackageName
 * @desc Insert a new package name with the same pointer as the old name.
 * This essentially renames an existing package.
 * @param {string} newName - The new name to create in the DB.
 * @param {string} oldName - The original name of which to use the pointer of.
 * @returns {object} A server status object.
 * @todo This function has been left only for testing purpose since it has been integrated
 * inside insertNewPackageVersion, so it should be removed when we can test the rename process
 * directly on the endpoint.
 */
async function insertNewPackageName(newName, oldName) {
  sqlStorage ??= setupSQL();

  return await sqlStorage
    .begin(async (sqlTrans) => {
      // Retrieve the package pointer
      const packID = await getPackageByNameSimple(oldName);

      if (!packID.ok) {
        throw `Unable to find the original pointer of ${oldName}`;
      }

      const pointer = packID.content.pointer;

      // Before inserting the new name, we try to update it into the `packages` table
      // since we want that column to contain the current name.
      try {
        const updateNewName = await sqlTrans`
        UPDATE packages
        SET name = ${newName}
        WHERE pointer = ${pointer}
        RETURNING *;
        `;

        if (updateNewName.count === 0) {
          throw `Unable to update the package name.`;
        }
      } catch (e) {
        throw `Unable to update the package name. ${newName} is already used by another package.`;
      }

      // Now we can finally insert the new name inside the `names` table.
      try {
        const newInsertedName = await sqlTrans`
        INSERT INTO names
        (name, pointer) VALUES
        (${newName}, ${pointer})
        RETURNING *;
        `;

        if (newInsertedName.count === 0) {
          throw `Unable to add the new name: ${newName}`;
        }
      } catch (e) {
        throw `Unable to add the new name: ${newName} is already used.`;
      }

      return { ok: true, content: `Successfully inserted ${newName}.` };
    })
    .catch((err) => {
      const msg =
        typeof err === "string"
          ? err
          : `A generic error occurred while inserting the new package name ${newName}`;

      return { ok: false, content: msg, short: "Server Error" };
    });
}

/**
 * @async
 * @function insertNewUser
 * @desc Insert a new user into the database.
 * @param {object} user - An object containing information related to the user.
 * @returns {object} A server status object.
 */
async function insertNewUser(user) {
  try {
    sqlStorage ??= setupSQL();

    const command = await sqlStorage`
      INSERT INTO users (username, node_id, avatar)
      VALUES (${user.username}, ${user.node_id}, ${user.avatar})
      RETURNING *;
    `;

    return command.count !== 0
      ? { ok: true, content: command[0] }
      : {
          ok: false,
          content: `Unable to create user: ${user}`,
          short: "Server Error",
        };
  } catch (err) {
    return { ok: false, content: err, short: "Server Error" };
  }
}

/**
 * @async
 * @function getPackageByName
 * @desc Takes a package name and returns the raw SQL package with all its versions.
 * This module is also used to get the data to be sent to utils.constructPackageObjectFull()
 * in order to convert the query result in Package Object Full format.
 * In that case it's recommended to set the user flag as true for security reasons.
 * @param {string} name - The name of the package.
 * @param {bool} user - Whether the packages has to be exposed outside or not.
 * If true, all sensitive data like primary and foreign keys are not selected.
 * Even if the keys are ignored by utils.constructPackageObjectFull(), it's still
 * safe to not inclue them in case, by mistake, we publish the return of this module.
 * @returns {object} A server status object.
 */
async function getPackageByName(name, user = false) {
  try {
    sqlStorage ??= setupSQL();

    // While this query achieves the same as the one below it, there is about .1ms saved.
    //const command = await sqlStorage`
    //  SELECT p.*, JSON_AGG(v.*) FROM packages p JOIN versions v ON p.pointer = v.package
    //  WHERE pointer IN (
    //    SELECT pointer FROM names WHERE name = ${name}
    //  )
    //  GROUP BY p.pointer, v.package;
    //`;

    const command = await sqlStorage`
      SELECT
        ${
          user ? sqlStorage`` : sqlStorage`p.pointer,`
        } p.name, p.created, p.updated, p.creation_method, p.downloads,
        (p.stargazers_count + p.original_stargazers) AS stargazers_count, p.data,
        JSONB_AGG(
          JSON_BUILD_OBJECT(
            ${
              user
                ? sqlStorage``
                : sqlStorage`'id', v.id, 'package', v.package,`
            } 'status', v.status, 'semver', v.semver,
            'license', v.license, 'engine', v.engine, 'meta', v.meta
          )
          ORDER BY v.semver_v1 DESC, v.semver_v2 DESC, v.semver_v3 DESC
        ) AS versions
      FROM packages p
        JOIN versions v ON (p.pointer = v.package) AND (v.status != 'removed')
        JOIN names n ON (n.pointer = p.pointer)
      WHERE n.name = ${name}
      GROUP BY p.pointer, v.package;
    `;

    return command.count !== 0
      ? { ok: true, content: command[0] }
      : {
          ok: false,
          content: `package ${name} not found.`,
          short: "Not Found",
        };
  } catch (err) {
    return { ok: false, content: err, short: "Server Error" };
  }
}

/**
 * @async
 * @function getPackageByNameSimple
 * @desc Internal util used by other functions in this module to get the package row by the given name.
 * It's like getPackageByName(), but with a simple and faster query.
 * @param {string} name - The name of the package.
 * @returns {object} A server status object.
 */
async function getPackageByNameSimple(name) {
  try {
    sqlStorage ??= setupSQL();

    const command = await sqlStorage`
      SELECT pointer FROM names
      WHERE name = ${name};
    `;

    return command.count !== 0
      ? { ok: true, content: command[0] }
      : {
          ok: false,
          content: `package ${name} not found.`,
          short: "Not Found",
        };
  } catch (err) {
    return { ok: false, content: err, short: "Server Error" };
  }
}

/**
 * @async
 * @function getPackageVersionByNameAndVersion
 * @desc Uses the name of a package and it's version to return the version info.
 * @param {string} name - The name of the package to query.
 * @param {string} version - The version of the package to query.
 * @returns {object} A server status object.
 */
async function getPackageVersionByNameAndVersion(name, version) {
  try {
    sqlStorage ??= setupSQL();

    const command = await sqlStorage`
      SELECT semver, status, license, engine, meta
      FROM versions
      WHERE package IN (
        SELECT pointer
        FROM names
        WHERE name = ${name}
      )
      AND semver = ${version} AND status != 'removed';
    `;

    return command.count !== 0
      ? { ok: true, content: command[0] }
      : {
          ok: false,
          content: `Package ${name} and Version ${version} not found.`,
          short: "Not Found",
        };
  } catch (err) {
    return { ok: false, content: err, short: "Server Error" };
  }
}

/**
 * @async
 * @function getPackageCollectionByName
 * @desc Takes a package name array, and returns an array of the package objects.
 * You must ensure that the packArray passed is compatible. This function does not coerce compatibility.
 * @param {string[]} packArray - An array of package name strings.
 * @returns {object} A server status object.
 */
async function getPackageCollectionByName(packArray) {
  try {
    sqlStorage ??= setupSQL();

    // Since this function is invoked by getFeaturedThemes and getFeaturedPackages
    // which process the returned content with constructPackageObjectShort(),
    // we select only the needed columns.
    const command = await sqlStorage`
      SELECT p.data, p.downloads, (p.stargazers_count + p.original_stargazers) AS stargazers_count, v.semver
      FROM packages AS p INNER JOIN versions AS v ON (p.pointer = v.package) AND (v.status = 'latest')
      WHERE pointer IN (
        SELECT pointer FROM names
        WHERE name IN ${sqlStorage(packArray)}
      )
    `;

    return command.count !== 0
      ? { ok: true, content: command }
      : { ok: false, content: "No packages found.", short: "Not Found" };
  } catch (err) {
    return { ok: false, content: err, short: "Server Error" };
  }
}

/**
 * @async
 * @function getPackageCollectionByID
 * @desc Takes a package pointer array, and returns an array of the package objects.
 * @param {int[]} packArray - An array of package id.
 * @returns {object} A server status object.
 */
async function getPackageCollectionByID(packArray) {
  try {
    sqlStorage ??= setupSQL();

    const command = await sqlStorage`
      SELECT data
      FROM packages AS p INNER JOIN versions AS v ON (p.pointer = v.package) AND (v.status = 'latest')
      WHERE pointer IN ${sqlStorage(packArray)}
    `;

    return command.count !== 0
      ? { ok: true, content: command }
      : { ok: false, content: "No packages found.", short: "Not Found" };
  } catch (err) {
    return { ok: false, content: err, short: "Server Error" };
  }
}

/**
 * @async
 * @function updatePackageStargazers
 * @description Uses the package name (or pointer if provided) to update its stargazers count.
 * @param {string} name - The package name.
 * @param {string} pointer - The package id (if given, the search by name is skipped).
 * @returns {object} The effected server status object.
 */
async function updatePackageStargazers(name, pointer = null) {
  try {
    sqlStorage ??= setupSQL();

    if (pointer == null) {
      const packID = await getPackageByNameSimple(name);

      if (!packID.ok) {
        return packID;
      }

      pointer = packID.content.pointer;
    }

    const countStars = await sqlStorage`
      SELECT COUNT(*) AS stars
      FROM stars
      WHERE package = ${pointer};
    `;

    const starCount = countStars.count !== 0 ? countStars[0].stars : 0;

    const updateStar = await sqlStorage`
      UPDATE packages
      SET stargazers_count = ${starCount}
      WHERE pointer = ${pointer}
      RETURNING name, downloads, (stargazers_count + original_stargazers) AS stargazers_count, data;
    `;

    return updateStar.count !== 0
      ? { ok: true, content: updateStar[0] }
      : {
          ok: false,
          content: "Unable to Update Package Stargazers",
          short: "Server Error",
        };
  } catch (err) {
    return { ok: false, content: err, short: "Server Error" };
  }
}

/**
 * @async
 * @function updatePackageIncrementDownloadByName
 * @description Uses the package name to increment the download count by one.
 * @param {string} name - The package name.
 * @returns {object} The modified server status object.
 */
async function updatePackageIncrementDownloadByName(name) {
  try {
    sqlStorage ??= setupSQL();

    const command = await sqlStorage`
      UPDATE packages
      SET downloads = downloads + 1
      WHERE pointer IN (
        SELECT pointer
        FROM names
        WHERE name = ${name}
      )
      RETURNING *;
    `;

    return command.count !== 0
      ? { ok: true, content: command[0] }
      : {
          ok: false,
          content: "Unable to Update Package Download",
          short: "Server Error",
        };
  } catch (err) {
    return { ok: false, content: err, short: "Server Error" };
  }
}

/**
 * @async
 * @function updatePackageDecrementDownloadByName
 * @description Uses the package name to decrement the download count by one.
 * @param {string} name - The package name.
 * @returns {object} The modified server status object.
 */
async function updatePackageDecrementDownloadByName(name) {
  try {
    sqlStorage ??= setupSQL();

    const command = await sqlStorage`
      UPDATE packages
      SET downloads = GREATEST(downloads - 1, 0)
      WHERE pointer IN (
        SELECT pointer
        FROM names
        WHERE name = ${name}
      )
      RETURNING *;
    `;

    return command.count !== 0
      ? { ok: true, content: command[0] }
      : {
          ok: false,
          content: "Unable to decrement Package Download Count",
          short: "Server Error",
        };
  } catch (err) {
    return { ok: false, content: err, short: "Server Error" };
  }
}

/**
 * @async
 * @function removePackageByName
 * @description Given a package name, removes its record alongside its names, versions, stars.
 * @param {string} name - The package name.
 * @returns {object} A server status object.
 */
async function removePackageByName(name) {
  sqlStorage ??= setupSQL();

  return await sqlStorage
    .begin(async (sqlTrans) => {
      // Retrieve the package pointer
      const packID = await getPackageByNameSimple(name);

      if (!packID.ok) {
        // The package does not exists, but we return ok since it's like
        // it has been deleted.
        return { ok: true, content: `${name} package does not exists.` };
      }

      const pointer = packID.content.pointer;

      // Remove versions of the package
      const commandVers = await sqlTrans`
        DELETE FROM versions
        WHERE package = ${pointer}
        RETURNING *;
      `;

      if (commandVers.count === 0) {
        throw `Failed to delete any versions for: ${name}`;
      }

      // Remove stars assigned to the package
      await sqlTrans`
        DELETE FROM stars
        WHERE package = ${pointer}
        RETURNING *;
      `;

      /*if (commandStar.count === 0) {
        // No check on deleted stars because the package could also have 0 stars.
      }*/

      // Remove names related to the package
      const commandName = await sqlTrans`
        DELETE FROM names
        WHERE pointer = ${pointer}
        RETURNING *;
      `;

      if (commandName.count === 0) {
        throw `Failed to delete names for: ${name}`;
      }

      const commandPack = await sqlTrans`
        DELETE FROM packages
        WHERE pointer = ${pointer}
        RETURNING *;
      `;

      if (commandPack.count === 0) {
        // nothing was returning, the delete probably failed
        throw `Failed to Delete Package for: ${name}`;
      }

      if (commandPack[0].name !== name) {
        throw `Attempted to delete ${commandPack[0].name} rather than ${name}`;
      }

      return { ok: true, content: `Successfully Deleted Package: ${name}` };
    })
    .catch((err) => {
      const msg =
        typeof err === "string"
          ? err
          : `A generic error occurred while inserting ${pack.name} package`;

      return { ok: false, content: msg, short: "Server Error" };
    });
}

/**
 * @async
 * @function removePackageVersion
 * @description Mark a version of a specific package as removed. This does not delete the record,
 * just mark the status as removed, but only if one published version remain available.
 * This also makes sure that a new latest version is selected in case the previous one is removed.
 * @param {string} packName - The package name.
 * @param {string} semVer - The version to remove.
 * @returns {object} A server status object.
 */
async function removePackageVersion(packName, semVer) {
  sqlStorage ??= setupSQL();

  return await sqlStorage
    .begin(async (sqlTrans) => {
      // Retrieve the package pointer
      const packID = await getPackageByNameSimple(packName);

      if (!packID.ok) {
        throw `Unable to find the pointer of ${packName}`;
      }

      const pointer = packID.content.pointer;

      // Retrieve all non-removed versions sorted from latest to older
      const getVersions = await sqlTrans`
        SELECT id, semver, status
        FROM versions
        WHERE package = ${pointer} AND status != 'removed'
        ORDER BY semver_v1 DESC, semver_v2 DESC, semver_v3 DESC;
      `;

      const versionCount = getVersions.count;
      if (versionCount === 0) {
        throw `No published version available for ${packName} package`;
      }

      // Having all versions, we loop them to find:
      // - the id of the version to remove
      // - if its status is "latest"
      let removeLatest = false;
      let versionId = null;
      for (const v of getVersions) {
        if (v.semver === semVer) {
          versionId = v.id;
          removeLatest = v.status === "latest";
          break;
        }
      }

      if (versionId === null) {
        // Do not use throw here because we specify Not Found reason.
        return {
          ok: false,
          content: `There's no version ${semVer} to remove for ${packName} package`,
          short: "Not Found",
        };
      }

      // We have the version to remove, but for the package integrity we have to make sure that
      // at least one published version is still available after the removal.
      // This is not possible if the version count is only 1.
      if (versionCount === 1) {
        throw `It's not possible to leave the ${packName} without at least one published version`;
      }

      // The package will have published versions, so we can remove the targeted semVer.
      const command = await sqlTrans`
        UPDATE versions
        SET status = 'removed'
        WHERE id = ${versionId}
        RETURNING *;
      `;

      if (command.count === 0) {
        // Do not use throw here because we specify Not Found reason.
        return {
          ok: false,
          content: `Unable to remove ${semVer} version of ${packName} package.`,
          short: "Not Found",
        };
      }

      if (!removeLatest) {
        // We have removed a published versions and the latest one is still available.
        return {
          ok: true,
          content: `Successfully removed ${semVer} version of ${packName} package.`,
        };
      }

      // We have removed the version with the "latest" status, so now we have to select
      // a new version between the remaining ones which will obtain "latest" status.
      // No need to compare versions here. We have an array ordered from latest to older,
      // just pick the first one not equal to semVer
      let latestVersionId = null;
      let latestSemver = null;
      for (const v of getVersions) {
        if (v.id === versionId) {
          // Skip the removed version
          continue;
        }
        latestVersionId = v.id;
        latestSemver = v.semver;
      }

      if (latestVersionId === null) {
        throw `An error occurred while selecting the highest versions of ${packName}`;
      }

      // Mark the targeted highest version as latest.
      const commandLatest = await sqlTrans`
        UPDATE versions
        SET status = 'latest'
        WHERE id = ${latestVersionId}
        RETURNING *;
      `;

      if (commandLatest.count === 0) {
        return {
          ok: false,
          content: `Unable to remove ${semVer} version of ${packName} package.`,
          short: "Not Found",
        };
      }

      // Let's save the meta data object of the new latest version so
      // we can update it inside the packages table since we use the
      // packages.data column to report the full object of the lastest version.
      const latestDataObject = commandLatest[0].meta;

      const updatePackageData = await sqlTrans`
        UPDATE packages
        SET data = ${latestDataObject}
        WHERE pointer = ${pointer}
        RETURNING *;
      `;

      if (updatePackageData.count === 0) {
        throw `Unable to update the full package object of the new version ${latestSemver}`;
      }

      return {
        ok: true,
        content: `Removed ${semVer} of ${packName} and ${latestSemver} is the new latest version.`,
      };
    })
    .catch((err) => {
      const msg =
        typeof err === "string"
          ? err
          : `A generic error occurred while inserting ${packName} package`;

      return { ok: false, content: msg, short: "Server Error" };
    });
}

/**
 * @async
 * @function getFeaturedPackages
 * @desc Collects the hardcoded featured packages array from the storage.js
 * module. Then uses this.getPackageCollectionByName to retreive details of the
 * package.
 * @returns {object} A server status object.
 */
async function getFeaturedPackages() {
  let featuredArray = await storage.getFeaturedPackages();

  if (!featuredArray.ok) {
    return featuredArray;
  }

  return await getPackageCollectionByName(featuredArray.content);
}

/**
 * @async
 * @function getFeaturedThemes
 * @desc Collects the hardcoded featured themes array from the storage.js module.
 * Then uses this.getPackageCollectionByName to retreive details of the package.
 * @returns {object} A server status object.
 */
async function getFeaturedThemes() {
  let featuredThemeArray = await storage.getFeaturedThemes();

  if (!featuredThemeArray.ok) {
    return featuredThemeArray;
  }

  return await getPackageCollectionByName(featuredThemeArray.content);
}

/**
 * @async
 * @function getUserByName
 * @description Get a users details providing their username.
 * @param {string} username - User name string.
 * @returns {object} A server status object.
 */
async function getUserByName(username) {
  try {
    sqlStorage ??= setupSQL();

    const command = await sqlStorage`
      SELECT * FROM users
      WHERE username = ${username};
    `;

    return command.count !== 0
      ? { ok: true, content: command[0] }
      : {
          ok: false,
          content: `Unable to query for user: ${username}`,
          short: "Not Found",
        };
  } catch (err) {
    return { ok: false, content: err, short: "Server Error" };
  }
}

/**
 * @async
 * @function getUserByNodeID
 * @description Get user details providing their Node ID.
 * @param {string} id - Users Node ID.
 * @returns {object} A server status object.
 */
async function getUserByNodeID(id) {
  try {
    sqlStorage ??= setupSQL();

    const command = await sqlStorage`
      SELECT * FROM users
      WHERE node_id = ${id};
    `;

    if (command.count === 0) {
      return {
        ok: false,
        content: `Unable to get User By NODE_ID: ${id}`,
        short: "Not Found",
      };
    }

    return command.count !== 0
      ? { ok: true, content: command[0] }
      : {
          ok: false,
          content: `Unable to get User By NODE_ID: ${id}`,
          short: "Server Error",
        };
  } catch (err) {
    return { ok: false, content: err, short: "Server Error" };
  }
}

/**
 * @async
 * @function getUserByID
 * @desc Get user details providing their ID.
 * @param {int} id - User ID
 * @returns {object} A Server status Object.
 */
async function getUserByID(id) {
  try {
    sqlStorage ??= setupSQL();

    const command = await sqlStorage`
      SELECT * FROM users
      WHERE id = ${id};
    `;

    if (command.count === 0) {
      return {
        ok: false,
        content: `Unable to get user by ID: ${id}`,
        short: "Server Error",
      };
    }

    return command.count !== 0
      ? { ok: true, content: command[0] }
      : {
          ok: false,
          content: `Unable to get user by ID: ${id}`,
          short: "Server Error",
        };
  } catch (err) {
    return { ok: false, content: err, short: "Server Error" };
  }
}

/**
 * @async
 * @function updateIncrementStar
 * @description Register the star given by a user to a package.
 * @param {int} user - A User Object that should star the package.
 * @param {string} pack - Package name that get the new star.
 * @returns {object} A server status object.
 */
async function updateIncrementStar(user, pack) {
  try {
    sqlStorage ??= setupSQL();

    const packID = await getPackageByNameSimple(pack);

    if (!packID.ok) {
      return {
        ok: false,
        content: `Unable to find package ${pack} to star.`,
        short: "Not Found",
      };
    }

    const pointer = packID.content.pointer;

    try {
      const commandStar = await sqlStorage`
        INSERT INTO stars
        (package, userid) VALUES
        (${pointer}, ${user.id})
        RETURNING *;
      `;

      // Now we expect to get our data right back, and can check the
      // validity to know if this happened successfully or not.
      if (
        pointer != commandStar[0].package ||
        user.id != commandStar[0].userid
      ) {
        return {
          ok: false,
          content: `Failed to Star the Package`,
          short: "Server Error",
        };
      }

      // Now update the stargazers count into the packages table
      const updatePack = await updatePackageStargazers(pack, pointer);

      if (!updatePack.ok) {
        return updatePack;
      }

      return {
        ok: true,
        content: `Package Successfully Starred`,
      };
    } catch (e) {
      // Catch the primary key violation on (package, userid),
      // Sinche the package is already starred by the user, we return ok.
      return {
        ok: true,
        content: `Package Already Starred`,
      };
    }
  } catch (err) {
    return { ok: false, content: err, short: "Server Error" };
  }
}

/**
 * @async
 * @function updateDecrementStar
 * @description Register the removal of the star on a package by a user.
 * @param {int} user - User Object who remove the star.
 * @param {string} pack - Package name that get the star removed.
 * @returns {object} A server status object.
 */
async function updateDecrementStar(user, pack) {
  try {
    sqlStorage ??= setupSQL();

    const packID = await getPackageByNameSimple(pack);

    if (!packID.ok) {
      return {
        ok: false,
        content: `Unable to find package ${pack} to unstar.`,
        short: "Not Found",
      };
    }

    const pointer = packID.content.pointer;

    const commandUnstar = await sqlStorage`
      DELETE FROM stars
      WHERE (package = ${pointer}) AND (userid = ${user.id})
      RETURNING *;
    `;

    if (commandUnstar.length === 0) {
      // We know user and package exist both, so the fail is because
      // the star was already missing,
      // The user expects its star is not given, so we return ok.
      return {
        ok: true,
        content: "The Star is Already Missing",
      };
    }

    // If the return does not match our input, it failed.
    if (
      user.id != commandUnstar[0].userid ||
      pointer != commandUnstar[0].package
    ) {
      return {
        ok: false,
        content: "Failed to Unstar the Package",
        short: "Server Error",
      };
    }

    // Now update the stargazers count into the packages table
    const updatePack = await updatePackageStargazers(pack, pointer);

    if (!updatePack.ok) {
      return updatePack;
    }

    return {
      ok: true,
      content: "Package Successfully Unstarred",
    };
  } catch (err) {
    return { ok: false, content: err, short: "Server Error" };
  }
}

/**
 * @async
 * @function getStarredPointersByUserID
 * @description Get all packages which the user gave the star.
 * The result of this function should not be returned to the user because it contains pointers UUID.
 * @param {int} userid - ID of the user.
 * @returns {object} A server status object.
 */
async function getStarredPointersByUserID(userid) {
  try {
    sqlStorage ??= setupSQL();

    const command = await sqlStorage`
      SELECT ARRAY (
        SELECT package FROM stars WHERE userid = ${userid}
      );
    `;

    // It is likely safe to assume that if nothing matches the userid,
    // then the user hasn't given any star. So instead of server error
    // here we will non-traditionally return an empty array.
    const packArray =
      command.count !== 0 && Array.isArray(command[0].array)
        ? command[0].array
        : [];

    return { ok: true, content: packArray };
  } catch (err) {
    return { ok: false, content: err, short: "Server Error" };
  }
}

/**
 * @async
 * @function getStarringUsersByPointer
 * @description Use the pointer of a package to collect all users that have starred it.
 * @param {string} pointer - The ID of the package.
 * @returns {object} A server status object.
 */
async function getStarringUsersByPointer(pointer) {
  try {
    sqlStorage ??= setupSQL();

    const command = await sqlStorage`
      SELECT ARRAY (
        SELECT userid FROM stars WHERE package = ${pointer.pointer}
      );
    `;

    let userArray = command[0].array;

    if (command.count === 0) {
      // It is likely safe to assume that if nothing matches the packagepointer,
      // then the package pointer has no stars. So instead of server error
      // here we will non-traditionally return an empty array.
      logger.generic(
        3,
        `No Stars for ${pointer} found, assuming 0 star value.`
      );
      userArray = [];
    }

    return { ok: true, content: userArray };
  } catch (err) {
    return { ok: false, content: err, short: "Server Error" };
  }
}

/**
 * @async
 * @function simpleSearch
 * @description The current Fuzzy-Finder implementation of search. Ideally eventually
 * will use a more advanced search method.
 * @returns {object} A server status object containing the results and the pagination object.
 */
async function simpleSearch(term, page, dir, sort, themes = false) {
  try {
    sqlStorage ??= setupSQL();

    // We obtain the lowercase version of term since names should be in
    // lowercase format (see atom-backend issue #86).
    const lcterm = term.toLowerCase();

    const limit = paginated_amount;
    const offset = page > 1 ? (page - 1) * limit : 0;

    const command = await sqlStorage`
      SELECT p.data, p.downloads, (p.stargazers_count + p.original_stargazers) AS stargazers_count,
        v.semver, COUNT(*) OVER() AS query_result_count
      FROM packages AS p INNER JOIN versions AS v ON (p.pointer = v.package) AND (v.status = 'latest')
      WHERE pointer IN (
        SELECT pointer
        FROM names
        ${sqlStorage`WHERE name LIKE ${"%" + lcterm + "%"}`}
      )
      ${themes === true ? sqlStorage`AND package_type = 'theme'` : sqlStorage``}
      ORDER BY ${
        sort === "relevance" ? sqlStorage`downloads` : sqlStorage`${sort}`
      }
      ${dir === "desc" ? sqlStorage`DESC` : sqlStorage`ASC`}
      LIMIT ${limit}
      OFFSET ${offset};
    `;

    if (command.count === 0) {
      return { ok: false, content: "No packages found.", short: "Not Found" };
    }

    const resultCount = command[0].query_result_count;
    const quotient = Math.trunc(resultCount / limit);
    const remainder = resultCount % limit;
    const totalPages = quotient + (remainder > 0 ? 1 : 0);

    return {
      ok: true,
      content: command,
      pagination: {
        count: resultCount,
<<<<<<< HEAD
        page: (page < totalPages) ? page : totalPages,
        total: totalPages,
        limit
      }
=======
        page: page < totalPages ? page : totalPages,
        total: totalPages,
        limit,
      },
>>>>>>> 4d48bf9d
    };
  } catch (err) {
    return { ok: false, content: err, short: "Server Error" };
  }
}

/**
 * @async
 * @function getUserCollectionById
 * @description Returns an array of Users and their associated data via the ids.
 * @param {array} ids - The IDs of users to collect the data of.
 * @returns {object} A server status object with the array of users collected.
 */
async function getUserCollectionById(ids) {
  let userArray = [];

  for (let i = 0; i < ids.length; i++) {
    let user = await getUserByID(ids[i]);

    if (!user.ok) {
      logger.generic(3, "Unable to find user id: ", {
        type: "object",
        obj: ids[i],
      });
      logger.generic(3, "Details on Not Found User: ", {
        type: "object",
        obj: user,
      });
      continue;
    }

    userArray.push({ login: user.content.username });
  }

  return { ok: true, content: userArray };
}

/**
 * @async
 * @function getSortedPackages
 * @desc Takes the page, direction, and sort method returning the raw sql package
 * data for each. This monolithic function handles trunication of the packages,
 * and sorting, aiming to provide back the raw data, and allow later functions to
 * then reconstruct the JSON as needed.
 * @param {int} page - Page number.
 * @param {string} dir - String flag for asc/desc order.
 * @param {string} dir - String flag for asc/desc order.
 * @param {string} method - The column name the results have to be sorted by.
 * @param {boolean} [themes=false] - Optional Parameter to specify if this should only return themes.
 * @returns {object} A server status object containing the results and the pagination object.
 */
async function getSortedPackages(page, dir, method, themes = false) {
  // Here will be a monolithic function for returning sortable packages arrays.
  // We must keep in mind that all the endpoint handler knows is the
  // page, sort method, and direction. We must figure out the rest here.
  // only knowing we have a valid sort method provided.

  const limit = paginated_amount;
  const offset = page > 1 ? (page - 1) * limit : 0;

  try {
    sqlStorage ??= setupSQL();

    let orderType = null;

    switch (method) {
      case "downloads":
        orderType = "downloads";
        break;
      case "created_at":
        orderType = "created";
        break;
      case "updated_at":
        orderType = "updated";
        break;
      case "stars":
        orderType = "stargazers_count";
        break;
      default:
        logger.generic(3, `Unrecognized Sorting Method Provided: ${method}`);
        return {
          ok: false,
          content: `Unrecognized Sorting Method Provided: ${method}`,
          short: "Server Error",
        };
    }

    const command = await sqlStorage`
      SELECT p.data, p.downloads, (p.stargazers_count + p.original_stargazers) AS stargazers_count,
        v.semver, COUNT(*) OVER() AS query_result_count
      FROM packages AS p INNER JOIN versions AS v ON (p.pointer = v.package) AND (v.status = 'latest')
      ${
        themes === true
          ? sqlStorage`WHERE package_type = 'theme'`
          : sqlStorage``
      }
      ORDER BY ${orderType} ${
        dir === "desc" ? sqlStorage`DESC` : sqlStorage`ASC`
      }
      LIMIT ${limit}
      OFFSET ${offset};
    `;

    const resultCount = command[0]?.query_result_count ?? 0;
    const quotient = Math.trunc(resultCount / limit);
    const remainder = resultCount % limit;
    const totalPages = quotient + (remainder > 0 ? 1 : 0);

    return {
      ok: true,
      content: command,
      pagination: {
        count: resultCount,
<<<<<<< HEAD
        page: (page < totalPages) ? page : totalPages,
        total: totalPages,
        limit
      }
=======
        page: page < totalPages ? page : totalPages,
        total: totalPages,
        limit,
      },
>>>>>>> 4d48bf9d
    };
  } catch (err) {
    return { ok: false, content: err, short: "Server Error" };
  }
}

module.exports = {
  shutdownSQL,
  insertNewPackage,
  getPackageByName,
  getPackageCollectionByName,
  getPackageCollectionByID,
  removePackageByName,
  removePackageVersion,
  getFeaturedPackages,
  getSortedPackages,
  getUserByName,
  getUserByNodeID,
  getUserByID,
  getStarredPointersByUserID,
  getStarringUsersByPointer,
  getUserCollectionById,
  getPackageVersionByNameAndVersion,
  updatePackageIncrementDownloadByName,
  updatePackageDecrementDownloadByName,
  updatePackageStargazers,
  getFeaturedThemes,
  simpleSearch,
  updateIncrementStar,
  updateDecrementStar,
  insertNewUser,
  insertNewPackageName,
  insertNewPackageVersion,
};<|MERGE_RESOLUTION|>--- conflicted
+++ resolved
@@ -1331,17 +1331,10 @@
       content: command,
       pagination: {
         count: resultCount,
-<<<<<<< HEAD
-        page: (page < totalPages) ? page : totalPages,
-        total: totalPages,
-        limit
-      }
-=======
         page: page < totalPages ? page : totalPages,
         total: totalPages,
         limit,
       },
->>>>>>> 4d48bf9d
     };
   } catch (err) {
     return { ok: false, content: err, short: "Server Error" };
@@ -1439,8 +1432,8 @@
           : sqlStorage``
       }
       ORDER BY ${orderType} ${
-        dir === "desc" ? sqlStorage`DESC` : sqlStorage`ASC`
-      }
+      dir === "desc" ? sqlStorage`DESC` : sqlStorage`ASC`
+    }
       LIMIT ${limit}
       OFFSET ${offset};
     `;
@@ -1455,17 +1448,10 @@
       content: command,
       pagination: {
         count: resultCount,
-<<<<<<< HEAD
-        page: (page < totalPages) ? page : totalPages,
-        total: totalPages,
-        limit
-      }
-=======
         page: page < totalPages ? page : totalPages,
         total: totalPages,
         limit,
       },
->>>>>>> 4d48bf9d
     };
   } catch (err) {
     return { ok: false, content: err, short: "Server Error" };
