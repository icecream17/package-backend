/**
 * @module query
 * @desc Home to parsing all query parameters from the `Request` object. Ensuring a valid response.
 * While most values will just return their default there are some expecptions:
 * engine(): Returns false if not defined, to allow a fast way to determine if results need to be pruned.
 */

/**
 * @function page
 * @desc Parser of the Page query parameter. Defaulting to 1.
 * @param {object} req - The `Request` object inherited from the Express endpoint.
 * @returns {number} Returns the valid page provided in the query parameter or 1, as the default.
 */
function page(req) {
  const def = 1;
  const prov = req.query.page;

  switch (typeof prov) {
    case "string": {
      const n = parseInt(prov, 10);
      return isNaN(prov) ? def : n;
    }

    case "number":
      return isNaN(prov) ? def : prov;

<<<<<<< HEAD
  // ensure it's a proper number
  return prov.match(/^\d+$/) !== null ? parseInt(prov) : def;
=======
    default:
      return def;
  }
>>>>>>> ec37b03a
}

/**
 * @function sort
 * @desc Parser for the 'sort' query parameter. Defaulting usually to downloads.
 * @param {object} req - The `Request` object inherited from the Express endpoint.
 * @param {string} [def="downloads"] - The default provided for sort. Allowing
 * The search function to use "relevance" instead of the default "downloads".
 * @returns {string} Either the user provided 'sort' query parameter, or the default specified.
 */
function sort(req, def = "downloads") {
  // using sort with a default def value of downloads, means when using the generic sort parameter
  // it will default to downloads, but if we pass the default, such as during search we can provide
  // the default relevance
  const valid = ["downloads", "created_at", "updated_at", "stars", "relevance"];

  const prov = req.query.sort ?? def;

  return valid.includes(prov) ? prov : def;
}

/**
 * @function dir
 * @desc Parser for either 'direction' or 'order' query parameter, prioritizing
 * 'direction'.
 * @param {object} req - The `Request` object inherited from the Express endpoint.
 * @returns {string} The valid direction value from the 'direction' or 'order'
 * query parameter.
 */
function dir(req) {
  const def = "desc";
  const valid = ["asc", "desc"];

  // Seems that the autolink headers use order, while documentation uses direction.
  // Since we are not sure where in the codebase it uses the other, we will just accept both.
  const prov = req.query.direction ?? req.query.order ?? def;

  return valid.includes(prov) ? prov : def;
}

/**
 * @function query
 * @desc Checks the 'q' query parameter, trunicating it at 50 characters, and checking simplisticly that
 * it is not a malicious request. Returning "" if an unsafe or invalid query is passed.
 * @param {object} req - The `Request` object inherited from the Express endpoint.
 * @returns {string} A valid search string derived from 'q' query parameter. Or '' if invalid.
 * @implements {pathTraversalAttempt}
 */
function query(req) {
  const max_length = 50; // While package.json names according to NPM can be up to 214 characters,
  // for performance on the server and assumed deminishing returns on longer queries,
  // this is cut off at 50 as suggested by Digitalone1.
  const prov = req.query.q;

  if (typeof prov !== "string") {
    return "";
  }

  // If there is a path traversal attach detected return empty query.
  // Additionally do not allow strings longer than `max_length`
  return pathTraversalAttempt(prov) ? "" : prov.slice(0, max_length).trim();
}

/**
 * @function engine
 * @desc Parses the 'engine' query parameter to ensure it's valid, otherwise returning false.
 * @param {string} semver - The engine string.
 * @returns {string|boolean} Returns the valid 'engine' specified, or if none, returns false.
 */
function engine(semver) {
  try {
    // Regex inspired by:
    // - https://semver.org/#is-there-a-suggested-regular-expression-regex-to-check-a-semver-string
    // - https://regex101.com/r/vkijKf/1/
    // The only difference is that we truncate the check for additional labels because we want to be
    // as permissive as possible and need only the first three version numbers.

    const regex = /^(0|[1-9]\d*)\.(0|[1-9]\d*)\.(0|[1-9]\d*)/;

    // Check if it's a valid semver
    return semver.match(regex) !== null ? semver : false;
  } catch (e) {
    return false;
  }
}

/**
 * @function auth
 * @desc Retreives Authorization Headers from Request, and Checks for Undefined.
 * @param {object} req = The `Request` object inherited from the Express endpoint.
 * @returns {string} Returning a valid Authorization Token, or '' if invalid/not found.
 */
function auth(req) {
  const token = req.get("Authorization");

  return token ?? "";
}

/**
 * @function repo
 * @desc Parses the 'repository' query parameter, returning it if valid, otherwise returning ''.
 * @param {object} req - The `Request` object inherited from the Express endpoint.
 * @returns {string} Returning the valid 'repository' query parameter, or '' if invalid.
 */
function repo(req) {
  const prov = req.query.repository;

  if (prov === undefined) {
    return "";
  }

  const re = /^[-a-zA-Z\d][-\w.]{0,213}\/[-a-zA-Z\d][-\w.]{0,213}$/;

  // Ensure req is in the format "owner/repo" and
  // owner and repo observe the following rules:
  // - less than or equal to 214 characters
  // - only URL safe characters (letters, digits, dashes, underscores and/or dots)
  // - cannot begin with a dot or an underscore
  // - cannot contain a space.
  return prov.match(re) !== null ? prov : "";
}

/**
 * @function tag
 * @desc Parses the 'tag' query parameter, returning it if valid, otherwise returning ''.
 * @param {object} req - The `Request` object inherited from the Express endpoint.
 * @returns {string} Returns a valid 'tag' query parameter. Or '' if invalid.
 */
function tag(req) {
  return typeof req.query.tag !== "string" ? "" : req.query.tag;
}

/**
 * @function rename
 * @desc Since this is intended to be returning a boolean value, returns false
 * if invalid, otherwise returns true. Checking for mixed captilization.
 * @param {object} req - The `Request` object inherited from the Express endpoint.
 * @returns {boolean} Returns false if invalid, or otherwise returns the boolean value of the string.
 */
function rename(req) {
  const prov = req.query.rename;

  if (prov === undefined) {
    // since this is supposed to be a boolean value, return false as the defaulting behavior
    return false;
  }

  switch (prov.toLowerCase()) {
    case "true":
      return true;
    case "false":
      return false;
    default:
      return false;
  }
}

/**
 * @function packageName
 * @desc This function will convert a user provided package name into a safe format.
 * It ensures the name is converted to lower case. As is the requirement of all package names.
 * @param {object} req - The `Request` Object inherited from the Express endpoint.
 * @returns {string} Returns the package name in a safe format that can be worked with further.
 */
function packageName(req) {
  return req.params.packageName.toLowerCase();
}

/**
 * @function pathTraversalAttempt
 * @desc Completes some short checks to determine if the data contains a malicious
 * path traversal attempt. Returning a boolean indicating if a path traversal attempt
 * exists in the data.
 * @param {string} data - The data to check for possible malicious data.
 * @returns {boolean} True indicates a path traversal attempt was found. False otherwise.
 */
function pathTraversalAttempt(data) {
  // This will use several methods to check for the possibility of an attempted path traversal attack.

  // The definitions here are based off GoPage checks.
  // https://github.com/confused-Techie/GoPage/blob/main/src/pkg/universalMethods/universalMethods.go
  // But we leave out any focused on defended against URL Encoded values, since this has already been decoded.
  // const checks = [
  //   /\.{2}\//,   //unixBackNav
  //   /\.{2}\\/,   //unixBackNavReverse
  //   /\.{2}/,     //unixParentCatchAll
  // ];

  // Combine the 3 regex into one: https://regex101.com/r/CgcZev/1
  const check = /\.{2}(?:[/\\])?/;
  return data.match(check) !== null;
}

/**
 * @function login
 * @desc Returns the User from the URL Path, otherwise ''
 * @param {object} req - The `Request` object inherited from the Express endpoint.
 * @returns {string} Returns a valid specified user or ''.
 */
function login(req) {
  return req.params.login ?? "";
}

module.exports = {
  page,
  sort,
  dir,
  query,
  engine,
  repo,
  tag,
  rename,
  auth,
  packageName,
  login,
};<|MERGE_RESOLUTION|>--- conflicted
+++ resolved
@@ -24,14 +24,9 @@
     case "number":
       return isNaN(prov) ? def : prov;
 
-<<<<<<< HEAD
-  // ensure it's a proper number
-  return prov.match(/^\d+$/) !== null ? parseInt(prov) : def;
-=======
     default:
       return def;
   }
->>>>>>> ec37b03a
 }
 
 /**
