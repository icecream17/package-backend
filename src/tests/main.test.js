--- conflicted
+++ resolved
@@ -80,16 +80,7 @@
     expect(res.statusCode).toBe(401);
   });
   test("Returns Unauthenticated JSON", async () => {
-<<<<<<< HEAD
     const res = await request(app).get("/api/stars").set("Authorization", "invalid_key");
     expect(res.body.message).toBe("Requires authentication. Please update your token if you haven't done so recently.");
-=======
-    const res = await request(app)
-      .get("/api/stars")
-      .set("Authorization", "invalid_key");
-    expect(res.body.message).toBe(
-      "Requires authentication. Please update your otken if you haven't done so recently."
-    );
->>>>>>> ddfa235f
   });
 });