/**
 * @module package_handler
 * @desc Endpoint Handlers in all relating to the packages themselves.
 * @implements {common_handler}
 * @implements {users}
 * @implements {data}
 * @implements {query}
 * @implements {git}
 * @implements {logger}
 * @implements {error}
 * @implements {config}
 */

const common = require("./common_handler.js");
const query = require("../query.js");
const git = require("../git.js");
const logger = require("../logger.js");
const { server_url } = require("../config.js").getConfig();
const utils = require("../utils.js");
const database = require("../database.js");
const auth = require("../auth.js");
const url = require("url");

/**
 * @async
 * @function getPackages
 * @desc Endpoint to return all packages to the user. Based on any filtering
 * theyved applied via query parameters.
 * @param {object} req - The `Request` object inherited from the Express endpoint.
 * @param {object} res - The `Response` object inherited from the Express endpoint.
 * @property {http_method} - GET
 * @property {http_endpoint} - /api/packages
 */
async function getPackages(req, res) {
  const params = {
    page: query.page(req),
    sort: query.sort(req),
    direction: query.dir(req),
  };

  const packages = await database.getSortedPackages(
    params.page,
    params.direction,
    params.sort
  );

  if (!packages.ok) {
    logger.generic(
      3,
      `getPackages-getSortedPackages Not OK: ${packages.content}`
    );
    await common.handleError(req, res, packages, 1001);
    return;
  }

  const packObjShort = await utils.constructPackageObjectShort(
    packages.content
  );

  // The endpoint using this function needs an array.
  const packArray = Array.isArray(packObjShort) ? packObjShort : [packObjShort];

  const totalPages = await database.getTotalPackageEstimate();

  if (!totalPages.ok) {
    logger.generic(
      3,
      `getPackages-getTotalPackageEstimate Not OK: ${totalPages.content}`
    );
    await common.handleError(req, res, totalPages, 1002);
    return;
  }

  res.append(
    "Link",
    `<${server_url}/api/packages?page=${params.page}&sort=${
      params.sort
    }&order=${
      params.direction
    }>; rel="self", <${server_url}/api/packages?page=${
      totalPages.content
    }&sort=${params.sort}&order=${
      params.direction
    }>; rel="last", <${server_url}/api/packages?page=${params.page + 1}&sort=${
      params.sort
    }&order=${params.direction}>; rel="next"`
  );

  res.status(200).json(packArray);
  logger.httpLog(req, res);
}

/**
 * @async
 * @function postPackages
 * @desc This endpoint is used to publish a new package to the backend server.
 * Taking the repo, and your authentication for it, determines if it can be published,
 * then goes about doing so.
 * @param {object} req - The `Request` object inherited from the Express endpoint.
 * @param {object} res - The `Response` object inherited from the Express endpoint.
 * @return {string} JSON object of new data pushed into the database, but stripped of
 * sensitive informations like primary and foreign keys.
 * @property {http_method} - POST
 * @property {http_endpoint} - /api/packages
 */
async function postPackages(req, res) {
  const params = {
    repository: query.repo(req),
    auth: query.auth(req),
  };

  const user = await auth.verifyAuth(params.auth);
  logger.generic(
    6,
    `${user.content.username} Attempting to Publish new package`
  );
  // Check authentication.
  if (!user.ok) {
    logger.generic(3, `postPackages-verifyAuth Not OK: ${user.content}`);
    await common.handleError(req, res, user);
    return;
  }

  // Check repository format validity.
  if (params.repository === "") {
    logger.generic(6, "Repository Format Invalid, returning error");
    // The repository format is invalid.
    await common.badRepoJSON(req, res);
    return;
  }

  // Check the package does NOT exists.
  // We will utilize our database.getPackageByName to see if it returns an error,
  // which means the package doesn't exist.
  // Currently though the repository is in `owner/repo` format,
  // meanwhile getPackageByName expects just `repo`

  const repo = params.repository.split("/")[1];

  if (repo === undefined) {
    logger.generic(6, "Repository determined invalid after failed split");
    // The repository format is invalid.
    await common.badRepoJSON(req, res);
    return;
  }

  // Now check if the name is banned.
  const isBanned = await utils.isPackageNameBanned(repo);

  if (isBanned.ok) {
    logger.generic(3, `postPackages Blocked by banned package name: ${repo}`);
    // The package name is banned
    await common.handleError(req, res, {
      ok: false,
      short: "Server Error",
      content: "Package Name is banned",
    });
    // ^^^ Replace with a more specific error handler once supported TODO
    return;
  }

  const exists = await database.getPackageByName(repo, true);

  if (exists.ok) {
    logger.generic(6, "Seems Package Already exists, aborting publish");
    // The package exists.
    await common.packageExists(req, res);
    return;
  }

  // Even further though we need to check that the error is not found, since errors here can bubble.
  if (exists.short !== "Not Found") {
    logger.generic(
      3,
      `postPackages-getPackageByName Not OK: ${exists.content}`
    );
    // The server failed for some other bubbled reason, and is now encountering an error.
    await common.handleError(req, res, exists);
    return;
  }

  // Now we know the package doesn't exist. And we want to check that the user owns this repo on git.
  const gitowner = await git.ownership(user.content, params.repository);

  if (!gitowner.ok) {
    logger.generic(3, `postPackages-ownership Not OK: ${gitowner.content}`);
    await common.handleError(req, res, gitowner);
    return;
  }

  // Now knowing they own the git repo, and it doesn't exist here, lets publish.
  const newPack = await git.createPackage(params.repository, user.content);

  if (!newPack.ok) {
    logger.generic(3, `postPackages-createPackage Not OK: ${newPack.content}`);
    await common.handleError(req, res, newPack);
    return;
  }

  // Now with valid package data, we can insert them into the DB.
  const insertedNewPack = await database.insertNewPackage(newPack.content);

  if (!insertedNewPack.ok) {
    logger.generic(
      3,
      `postPackages-insertNewPackage Not OK: ${insertedNewPack.content}`
    );
    await common.handleError(req, res, insertedNewPack);
    return;
  }

  // Finally we can return what was actually put into the database.
  // Retrieve the data from database.getPackageByName() and
  // convert it into Package Object Full format.
  const newDbPack = await database.getPackageByName(repo, true);

  if (!newDbPack.ok) {
    logger.generic(
      3,
      `postPackages-getPackageByName (After Pub) Not OK: ${newDbPack.content}`
    );
    common.handleError(req, res, newDbPack);
    return;
  }

  const packageObjectFull = await utils.constructPackageObjectFull(
    newDbPack.content
  );
  res.status(201).json(packageObjectFull);
}

/**
 * @async
 * @function getPackagesFeatured
 * @desc Allows the user to retreive the featured packages, as package object shorts.
 * This endpoint was originally undocumented. The decision to return 200 is based off similar endpoints.
 * Additionally for the time being this list is created manually, the same method used
 * on Atom.io for now. Although there are plans to have this become automatic later on.
 * @see {@link https://github.com/atom/apm/blob/master/src/featured.coffee|Source Code}
 * @see {@link https://github.com/confused-Techie/atom-community-server-backend-JS/issues/23|Discussion}
 * @param {object} req - The `Request` object inherited from the Express endpoint.
 * @param {object} res - The `Response` object inherited from the Express endpoint.
 * @property {http_method} - GET
 * @property {http_endpoint} - /api/packages/featured
 */
async function getPackagesFeatured(req, res) {
  // Returns Package Object Short array.
  // Supports engine query parameter.
  const packs = await database.getFeaturedPackages();

  if (!packs.ok) {
    logger.generic(
      3,
      `getPackagesFeatured-getFeaturedPackages Not OK: ${packs.content}`
    );
    await common.handleError(req, res, packs, 1003);
    return;
  }

  const packObjShort = await utils.constructPackageObjectShort(packs.content);

  // The endpoint using this function needs an array.
  const packArray = Array.isArray(packObjShort) ? packObjShort : [packObjShort];

  res.status(200).json(packArray);
  logger.httpLog(req, res);
}

/**
 * @async
 * @function getPackagesSearch
 * @desc Allows user to search through all packages. Using their specified
 * query parameter.
 * @param {object} req - The `Request` object inherited from the Express endpoint.
 * @param {object} res - The `Response` object inherited from the Express endpoint.
 * @property {http_method} - GET
 * @property {http_endpoint} - /api/packages/search
 * @todo Note: This **has** been migrated to the new DB, and is fully functional.
 * The TODO here is to eventually move this to use the custom built in LCS search,
 * rather than simple search.
 */
async function getPackagesSearch(req, res) {
  const params = {
    sort: query.sort(req, "relevance"),
    page: query.page(req),
    direction: query.dir(req),
    query: query.query(req),
  };

  // Because the task of implementing the custom search engine is taking longer
  // than expected, this will instead use super basic text searching on the DB
  // side. This is only an effort to get this working quickly and should be changed later.
  // This also means for now, the default sorting method will be downloads, not relevance.

  const packs = await database.simpleSearch(
    params.query,
    params.page,
    params.direction,
    params.sort
  );

  if (!packs.ok) {
    if (packs.short == "Not Found") {
      logger.generic(
        4,
        "getPackagesSearch-simpleSearch Responding with Empty Array for Not Found Status"
      );
      // Because getting not found from the search, means the users
      // search just had no matches, we will specially handle this to return
      // an empty array instead.
      res.status(200).json([]);
      logger.httpLog(req, res);
      return;
    }
    logger.generic(
      3,
      `getPackagesSearch-simpleSearch Not OK: ${packs.content}`
    );
    await common.handleError(req, res, packs, 1007);
    return;
  }

  const newPacks = await utils.constructPackageObjectShort(packs.content);
  let packArray = null;

  if (Array.isArray(newPacks)) {
    packArray = newPacks;
  } else if (Object.keys(newPacks).length < 1) {
    packArray = [];
    logger.generic(
      4,
      "getPackagesSearch-simpleSearch Responding with Empty Array for 0 Key Length Object"
    );
    // This also helps protect against misreturned searches. As in getting a 404 rather
    // than empty search results.
    // See: https://github.com/confused-Techie/atom-backend/issues/59
  } else {
    packArray = [newPacks];
  }

  const totalPageEstimate = await database.getTotalPackageEstimate();

  const totalPages = !totalPageEstimate.ok ? 1 : totalPageEstimate.content;

  const safeQuery = encodeURIComponent(
    params.query.replace(/[<>"':;\\/]+/g, "")
  );
  // now to get headers.
  res.append(
    "Link",
    `<${server_url}/api/packages/search?q=${safeQuery}&page=${
      params.page
    }&sort=${params.sort}&order=${
      params.direction
    }>; rel="self", <${server_url}/api/packages?q=${safeQuery}&page=${
      totalPages.content
    }&sort=${params.sort}&order=${
      params.direction
    }>; rel="last", <${server_url}/api/packages/search?q=${safeQuery}&page=${
      params.page + 1
    }&sort=${params.sort}&order=${params.direction}>; rel="next"`
  );

  res.status(200).json(packArray);
  logger.httpLog(req, res);
}

/**
 * @async
 * @function getPackagesDetails
 * @desc Allows the user to request a single package object full, depending
 * on the package included in the path parameter.
 * @param {object} req - The `Request` object inherited from the Express endpoint.
 * @param {object} res - The `Response` object inherited from the Express endpoint.
 * @property {http_method} - GET
 * @property {http_endpoint} - /api/packages/:packageName
 */
async function getPackagesDetails(req, res) {
  const params = {
    engine: query.engine(req.query.engine),
    name: query.packageName(req),
  };
  let pack = await database.getPackageByName(params.name, true);

  if (!pack.ok) {
    logger.generic(
      3,
      `getPackagesDetails-getPackageByName Not OK: ${pack.content}`
    );
    await common.handleError(req, res, pack, 1004);
    return;
  }

  pack = await utils.constructPackageObjectFull(pack.content);

  if (params.engine !== false) {
    // query.engine returns false if no valid query param is found.
    // before using engineFilter we need to check the truthiness of it.
    pack = await utils.engineFilter(pack, params.engine);
  }

  res.status(200).json(pack);
  logger.httpLog(req, res);
}

/**
 * @async
 * @function deletePackagesName
 * @desc Allows the user to delete a repo they have ownership of.
 * @param {object} req - The `Request` object inherited from the Express endpoint.
 * @param {object} res - The `Response` object inherited from the Express endpoint.
 * @property {http_method} - DELETE
 * @property {http_endpoint} - /api/packages/:packageName
 */
async function deletePackagesName(req, res) {
  const params = {
    auth: query.auth(req),
    packageName: query.packageName(req),
  };

  const user = await auth.verifyAuth(params.auth);

  if (!user.ok) {
    await common.handleError(req, res, user, 1005);
    return;
  }

  const gitowner = await git.ownership(user.content, params.packageName);

  if (!gitowner.ok) {
    await common.handleError(req, res, gitowner, 4001);
    return;
  }

  // Now they are logged in locally, and have permission over the GitHub repo.
  const rm = await database.removePackageByName(params.packageName);

  if (!rm.ok) {
    await common.handleError(req, res, rm, 1006);
    return;
  }

  res.status(204).send();
  logger.httpLog(req, res);
}

/**
 * @async
 * @function postPackagesStar
 * @desc Used to submit a new star to a package from the authenticated user.
 * @param {object} req - The `Request` object inherited from the Express endpoint.
 * @param {object} res - The `Response` object inherited from the Express endpoint.
 * @property {http_method} - POST
 * @property {http_endpoint} - /api/packages/:packageName/star
 */
async function postPackagesStar(req, res) {
  const params = {
    auth: query.auth(req),
    packageName: query.packageName(req),
  };

  const user = await auth.verifyAuth(params.auth);

  if (!user.ok) {
    await common.handleError(req, res, user, 1008);
    return;
  }

  const star = await database.updateIncrementStar(
    user.content,
    params.packageName
  );

  if (!star.ok) {
    await common.handleError(req, res, star, 1009);
    return;
  }

  // Now with a success we want to return the package back in this query
  let pack = await database.getPackageByName(params.packageName, true);

  if (!pack.ok) {
    await common.handleError(req, res, pack, 1011);
    return;
  }

  pack = await utils.constructPackageObjectFull(pack.content);

  res.status(200).json(pack);
  logger.httpLog(req, res);
}

/**
 * @async
 * @function deletePackageStar
 * @desc Used to remove a star from a specific package for the authenticated usesr.
 * @param {object} req - The `Request` object inherited from the Express endpoint.
 * @param {object} res - The `Response` object inherited from the Express endpoint.
 * @property {http_method} - DELETE
 * @property {http_endpoint} - /api/packages/:packageName/star
 */
async function deletePackagesStar(req, res) {
  const params = {
    auth: query.auth(req),
    packageName: query.packageName(req),
  };

  const user = await auth.verifyAuth(params.auth);

  if (!user.ok) {
    await common.handleError(req, res, user);
    return;
  }

  const unstar = await database.updateDecrementStar(
    user.content,
    params.packageName
  );

  if (!unstar.ok) {
    await common.handleError(req, res, unstar);
    return;
  }

  // On a successful action here we will return an empty 201
  res.status(201).send();
  logger.httpLog(req, res);
}

/**
 * @async
 * @function getPackagesStargazers
 * @desc Endpoint returns the array of `star_gazers` from a specified package.
 * Taking only the package wanted, and returning it directly.
 * @param {object} req - The `Request` object inherited from the Express endpoint.
 * @param {object} res - The `Response` object inherited from the Express endpoint.
 * @property {http_method} - GET
 * @property {http_endpoint} - /api/packages/:packageName/stargazers
 */
async function getPackagesStargazers(req, res) {
  const params = {
    packageName: query.packageName(req),
  };
  // The following can't be executed in user mode because we need the pointer
  const pack = await database.getPackageByName(params.packageName);

  if (!pack.ok) {
    await common.handleError(req, res, pack);
    return;
  }

  const stars = await database.getStarringUsersByPointer(pack.content);

  if (!stars.ok) {
    await common.handleError(req, res, stars);
    return;
  }

  const gazers = await database.getUserCollectionById(stars.content);

  if (!gazers.ok) {
    await common.handleError(req, res, gazers);
    return;
  }

  res.status(200).json(gazers.content);
  logger.httpLog(req, res);
}

/**
 * @async
 * @function postPackagesVersion
 * @desc Allows a new version of a package to be published. But also can allow
 * a user to rename their application during this process.
 * @param {object} req - The `Request` object inherited from the Express endpoint.
 * @param {object} res - The `Response` object inherited from the Express endpoint.
 * @property {http_method} - POST
 * @property {http_endpoint} - /api/packages/:packageName/versions
 */
async function postPackagesVersion(req, res) {
  const params = {
    tag: query.tag(req),
    rename: query.rename(req),
    auth: query.auth(req),
    packageName: query.packageName(req),
  };

  /* Check tag validity
  if (params.tag === "") {
    await common.handleError(req, res, {
      ok: false,
      short: "Bad Repo",
      content: "The tag parameter is not correctly specified",
    });
    return;
  }*/

  // On renaming:
  // When a package is being renamed, we will expect that packageName will
  // match a previously published package.
  // But then the `name` of their `package.json` will be different.
  // And if they are, we expect that `auth` is true. Because otherwise it will fail.
  // That's the methodology, the logic here just needs to catch up.
<<<<<<< HEAD

=======
  let logString = `TMPLOG: Raw Auth Size: ${logger.sanitizeLogs(req.get("Authorization")?.length)} Parsed: ${logger.sanitizeLogs(params.auth !== "" ? params.auth.length : "0")}`;
  logger.generic(6, logString);
>>>>>>> 91d3f987
  const user = await auth.verifyAuth(params.auth);

  if (!user.ok) {
    logger.generic(
      6,
      "User Authentication Failed when attempting to publish package version!"
    );
    await common.handleError(req, res, user);
    return;
  }
  logger.generic(
    6,
    `${user.content.username} Attempting to publish a new package version`
  );

  // To support a rename, we need to check if they have permissions over this packages new name.
  // Which means we have to check if they have ownership AFTER we collect it's data.

  const packExists = await database.getPackageByName(params.packageName, true);

  if (!packExists.ok) {
    logger.generic(
      6,
      "Seems Package exists when trying to publish new version"
    );
    await common.handleError(req, res, packExists);
    return;
  }

  // Now it's important to note, that getPackageJSON was intended to be an internal function.
  // As such does not return a Server Status Object. This may change later, but for now,
  // we will expect `undefined` to not be success.
  const packJSON = await git.getPackageJSON(
    `${user.content.username}/${packExists.name}`,
    user.content
  );

  if (packJSON === undefined) {
    logger.generic(
      6,
      `Unable to get Package JSON from git with: ${user.content.username}/${packExists.name}`
    );
    await common.handleError(req, res, {
      ok: false,
      short: "Bad Package",
      content: `Failed to get Package: ${params.packageName}`,
    });
    return;
  }

  if (packJSON.name !== params.packageName && !params.rename) {
    logger.generic(
      6,
      "Package JSON and Params Package Names don't match, with no rename flag"
    );
    // Only return error if the names don't match, and rename isn't enabled.
    await common.handleError(req, res, {
      ok: false,
      short: "Bad Repo",
      content: "Package name doesn't match local name, with rename false",
    });
    return;
  }

  // Else we will continue, and trust the name provided from the package as being accurate.
  // And now we can ensure the user actually owns this repo, with our updated name.

  const gitowner = await git.ownership(user.content, packJSON.name);

  if (!gitowner.ok) {
    logger.generic(6, `User Failed Git Ownership Check: ${gitowner.content}`);
    await common.handleError(req, res, gitowner);
    return;
  }

  // Now the only thing left to do, is add this new version with the name from the package.
  // And check again if the name is incorrect, since it'll need a new entry onto the names.

  const rename = packJSON.name !== params.packageName && params.rename;
  if (rename) {
    // Before allowing the rename of a package, ensure the new name isn't banned.

    const isBanned = await utils.isPackageNameBanned(packJSON.name);

    if (isBanned.ok) {
      logger.generic(3, `postPackages Blocked by banned package name: ${repo}`);
      // is banned
      await common.handleError(req, res, {
        ok: false,
        short: "Server Error",
        content: "Package Name is Banned",
      });
      // TODO ^^^ Replace with specific error once more are supported.
      return;
    }
  }

  // Now add the new Version key.

  const addVer = await database.insertNewPackageVersion(
    packJSON,
    rename ? params.packageName : null
  );

  if (!addVer.ok) {
    logger.generic(6, "Failed to add the new package version to the db");
    await common.handleError(req, res, addVer);
    return;
  }

  res.status(201).json(addVer.content);
  logger.httpLog(req, res);
}

/**
 * @async
 * @function getPackagesVersion
 * @desc Used to retreive a specific version from a package.
 * @param {object} req - The `Request` object inherited from the Express endpoint.
 * @param {object} res - The `Response` object inherited from the Express endpoint.
 * @property {http_method} - GET
 * @property {http_endpoint} - /api/packages/:packageName/versions/:versionName
 */
async function getPackagesVersion(req, res) {
  const params = {
    packageName: query.packageName(req),
    versionName: query.engine(req.params.versionName),
  };
  // Check the truthiness of the returned query engine.
  if (params.versionName === false) {
    // we return a 404 for the version, since its an invalid format
    await common.notFound(req, res);
    return;
  }
  // Now we know the version is a valid semver.

  const pack = await database.getPackageVersionByNameAndVersion(
    params.packageName,
    params.versionName
  );

  if (!pack.ok) {
    await common.handleError(req, res, pack);
    return;
  }

  const packRes = await utils.constructPackageObjectJSON(pack.content);

  res.status(200).json(packRes);
  logger.httpLog(req, res);
}

/**
 * @async
 * @function getPackagesVersionTarball
 * @desc Allows the user to get the tarball for a specific package version.
 * Which should initiate a download of said tarball on their end.
 * @param {object} req - The `Request` object inherited from the Express endpoint.
 * @param {object} res - The `Response` object inherited from the Express endpoint.
 * @property {http_method} - GET
 * @property {http_endpoint} - /api/packages/:packageName/versions/:versionName/tarball
 */
async function getPackagesVersionTarball(req, res) {
  const params = {
    packageName: query.packageName(req),
    versionName: query.engine(req.params.versionName),
  };
  // Now that migration has began we know that each version will have
  // a tarball_url key on it, linking directly to the tarball from gh for that version.

  // we initially want to ensure we have a valid version.
  if (params.versionName === false) {
    // since query.engine gives false if invalid, we can just check if its truthy
    // additionally if its false, we know the version will never be found.
    await common.notFound(req, res);
    return;
  }

  // first lets get the package
  const pack = await database.getPackageVersionByNameAndVersion(
    params.packageName,
    params.versionName
  );

  if (!pack.ok) {
    await common.handleError(req, res, pack);
    return;
  }

  const save = await database.updatePackageIncrementDownloadByName(
    params.packageName
  );

  if (!save.ok) {
    logger.generic(3, "Failed to Update Downloads Count", {
      type: "object",
      obj: save.content,
    });
    logger.generic(3, "Failed to Update Downloads Count", {
      type: "http",
      req: req,
      res: res,
    });
    // we don't want to exit on a failed to update downloads count, but should be logged.
  }

  // For simplicity, we will redirect the request to gh tarball url, to allow
  // the download to take place from their servers.

  // But right before, lets do a couple simple checks to make sure we are sending to a legit site.
  //let tarballURL = new url((pack.content.meta.tarball_url ? pack.content.meta.tarball_url : ""));
  let tarballURL = pack.content.meta.tarball_url;

  if (tarballURL !== undefined && false) {
    // todo the url feature doesn't work the way we would expect in production
    tarballURL = url.parse(pack.content.meta.tarball_url);

    if (
      url.hostname != "codeload.github.com" ||
      url.hostname != "api.github.com" ||
      url.hostname != "github.com" ||
      url.hostname != "raw.githubusercontent.com"
    ) {
      await common.handleError(req, res, {
        ok: false,
        short: "Server Error",
        content: `Invalid Domain for Download Redirect: ${url.toString()}`,
      });
      return;
    }

    tarballURL = tarballURL.toString();
  } else {
    // we are likely in a test environment. And will just leave this blank to error out on the client side.
    //tarballURL = "";
  }

  res.redirect(tarballURL);
  logger.httpLog(req, res);
  return;
}

/**
 * @async
 * @function deletePackageVersion
 * @desc Allows a user to delete a specific version of their package.
 * @param {object} req - The `Request` object inherited from the Express endpoint.
 * @param {object} res - The `Response` object inherited from the Express endpoint.
 * @property {http_method} - DELETE
 * @property {http_endpoint} - /api/packages/:packageName/versions/:versionName
 */
async function deletePackageVersion(req, res) {
  const params = {
    auth: query.auth(req),
    packageName: query.packageName(req),
    versionName: query.engine(req.params.versionName),
  };

  // Moving this forward to do the least computationally expensive task first.
  // Check version validity
  if (params.versionName === false) {
    await common.notFound(req, res);
    return;
  }

  // Verify the user has local and remote permissions
  const user = await auth.verifyAuth(params.auth);

  if (!user.ok) {
    await common.handleError(req, res, user);
    return;
  }

  // Lets also first check to make sure the package exists.
  const packageExists = await database.getPackageByName(
    params.packageName,
    true
  );

  if (!packageExists.ok) {
    await common.handleError(req, res, packageExists);
    return;
  }

  const gitowner = await git.ownership(user.content, utils.getOwnerRepoFromURL(packageExists.content.data.repository.url));

  if (!gitowner.ok) {
    await common.handleError(req, res, gitowner);
    return;
  }

  // Mark the specified version for deletion, if version is valid
  const removeVersion = await database.removePackageVersion(
    params.packageName,
    params.versionName
  );

  if (!removeVersion.ok) {
    await common.handleError(req, res, removeVersion);
    return;
  }

  res.status(204).send();
  logger.httpLog(req, res);
}

/**
 * @async
 * @function postPackagesEventUninstall
 * @desc Used when a package is uninstalled, decreases the download count by 1.
 * And saves this data, Originally an undocumented endpoint.
 * The decision to return a '201' was based on how other POST endpoints return,
 * during a successful event.
 * @see {@link https://github.com/atom/apm/blob/master/src/uninstall.coffee}
 * @param {object} req - The `Request` object inherited from the Express endpoint.
 * @param {object} res - The `Response` object inherited from the Express endpoint.
 * @property {http_method} - POST
 * @property {http_endpoint} - /api/packages/:packageName/versions/:versionName/events/uninstall
 */
async function postPackagesEventUninstall(req, res) {
  const params = {
    auth: query.auth(req),
    packageName: query.packageName(req),
    // TODO: versionName unused parameter. On the roadmap to be removed.
    // See https://github.com/confused-Techie/atom-backend/pull/88#issuecomment-1331809594
    versionName: query.engine(req.params.versionName),
  };

  const user = await auth.verifyAuth(params.auth);

  if (!user.ok) {
    await common.handleError(req, res, user);
    return;
  }

  // TODO: How does this impact performance? Wonder if we could return
  // the next command with more intelligence to know the pack doesn't exist.
  const packExists = await database.getPackageByName(params.packageName, true);

  if (!packExists.ok) {
    await common.handleError(req, res, packExists);
    return;
  }

  const write = await database.updatePackageDecrementDownloadByName(
    params.packageName
  );

  if (!write.ok) {
    await common.handleError(req, res, write);
    return;
  }

  res.status(200).json({ ok: true });
  logger.httpLog(req, res);
}

module.exports = {
  getPackages,
  postPackages,
  getPackagesFeatured,
  getPackagesSearch,
  getPackagesDetails,
  deletePackagesName,
  postPackagesStar,
  deletePackagesStar,
  getPackagesStargazers,
  postPackagesVersion,
  getPackagesVersion,
  getPackagesVersionTarball,
  deletePackageVersion,
  postPackagesEventUninstall,
};<|MERGE_RESOLUTION|>--- conflicted
+++ resolved
@@ -601,12 +601,10 @@
   // But then the `name` of their `package.json` will be different.
   // And if they are, we expect that `auth` is true. Because otherwise it will fail.
   // That's the methodology, the logic here just needs to catch up.
-<<<<<<< HEAD
-
-=======
+
   let logString = `TMPLOG: Raw Auth Size: ${logger.sanitizeLogs(req.get("Authorization")?.length)} Parsed: ${logger.sanitizeLogs(params.auth !== "" ? params.auth.length : "0")}`;
   logger.generic(6, logString);
->>>>>>> 91d3f987
+
   const user = await auth.verifyAuth(params.auth);
 
   if (!user.ok) {
