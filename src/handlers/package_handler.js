/**
 * @module package_handler
 * @desc Endpoint Handlers in all relating to the packages themselves.
 * @implements {common_handler}
 * @implements {users}
 * @implements {data}
 * @implements {query}
 * @implements {git}
 * @implements {logger}
 * @implements {error}
 * @implements {config}
 */

const common = require("./common_handler.js");
const query = require("../query.js");
const git = require("../git.js");
const logger = require("../logger.js");
const { server_url } = require("../config.js").getConfig();
const utils = require("../utils.js");
const database = require("../database.js");
const auth = require("../auth.js");
const url = require("url");

/**
 * @async
 * @function getPackages
 * @desc Endpoint to return all packages to the user. Based on any filtering
 * theyved applied via query parameters.
 * @param {object} req - The `Request` object inherited from the Express endpoint.
 * @param {object} res - The `Response` object inherited from the Express endpoint.
 * @property {http_method} - GET
 * @property {http_endpoint} - /api/packages
 */
async function getPackages(req, res) {
  const params = {
    page: query.page(req),
    sort: query.sort(req),
    direction: query.dir(req),
  };

  let packages = await database.getSortedPackages(
    params.page,
    params.direction,
    params.sort
  );

  if (!packages.ok) {
    logger.generic(
      3,
      `getPackages-getSortedPackages Not OK: ${packages.content}`
    );
    await common.handleError(req, res, packages, 1001);
    return;
  }

  packages = await utils.constructPackageObjectShort(packages.content);

  const totalPages = await database.getTotalPackageEstimate();

  if (!totalPages.ok) {
    logger.generic(
      3,
      `getPackages-getTotalPackageEstimate Not OK: ${totalPages.content}`
    );
    await common.handleError(req, res, totalPages, 1002);
    return;
  }

  res.append(
    "Link",
    `<${server_url}/api/packages?page=${params.page}&sort=${
      params.sort
    }&order=${
      params.direction
    }>; rel="self", <${server_url}/api/packages?page=${
      totalPages.content
    }&sort=${params.sort}&order=${
      params.direction
    }>; rel="last", <${server_url}/api/packages?page=${params.page + 1}&sort=${
      params.sort
    }&order=${params.direction}>; rel="next"`
  );

  res.status(200).json(packages);
  logger.httpLog(req, res);
}

/**
 * @async
 * @function postPackages
 * @desc This endpoint is used to publish a new package to the backend server.
 * Taking the repo, and your authentication for it, determines if it can be published,
 * then goes about doing so.
 * @param {object} req - The `Request` object inherited from the Express endpoint.
 * @param {object} res - The `Response` object inherited from the Express endpoint.
 * @return {string} JSON object of new data pushed into the database, but stripped of
 * sensitive informations like primary and foreign keys.
 * @property {http_method} - POST
 * @property {http_endpoint} - /api/packages
 */
async function postPackages(req, res) {
  const params = {
    repository: query.repo(req),
    auth: query.auth(req),
  };

  const user = await auth.verifyAuth(params.auth);

  // Check authentication.
  if (!user.ok) {
    logger.generic(3, `postPackages-verifyAuth Not OK: ${user.content}`);
    await common.handleError(req, res, user);
    return;
  }

  // Check repository format validity.
  if (params.repository === "") {
    // The repository format is invalid.
    await common.badRepoJSON(req, res);
    return;
  }

  // Check the package does NOT exists.
  // We will utilize our database.getPackageByName to see if it returns an error,
  // which means the package doesn't exist.
  // Currently though the repository is in `owner/repo` format,
  // meanwhile getPackageByName expects just `repo`

  const repo = params.repository.split("/")[1];

  if (repo === undefined) {
    // The repository format is invalid.
    await common.badRepoJSON(req, res);
    return;
  }

  // Now check if the name is banned.
  const isBanned = await utils.isPackageNameBanned(repo);

  if (isBanned.ok) {
    logger.generic(3, `postPackages Blocked by banned package name: ${repo}`);
    // The package name is banned
    await common.handleError(req, res, {
      ok: false,
      short: "Server Error",
      content: "Package Name is banned",
    });
    // ^^^ Replace with a more specific error handler once supported TODO
    return;
  }

  const exists = await database.getPackageByName(repo, true);

  if (exists.ok) {
    // The package exists.
    await common.packageExists(req, res);
    return;
  }

  // Even further though we need to check that the error is not found, since errors here can bubble.
  if (exists.short !== "Not Found") {
    logger.generic(
      3,
      `postPackages-getPackageByName Not OK: ${exists.content}`
    );
    // The server failed for some other bubbled reason, and is now encountering an error.
    await common.handleError(req, res, exists);
    return;
  }

  // Now we know the package doesn't exist. And we want to check that the user owns this repo on git.
  const gitowner = await git.ownership(user.content, params.repository);

  if (!gitowner.ok) {
    logger.generic(3, `postPackages-ownership Not OK: ${gitowner.content}`);
    await common.handleError(req, res, gitowner);
    return;
  }

  // Now knowing they own the git repo, and it doesn't exist here, lets publish.
  const newPack = await git.createPackage(params.repository, user.content);

  if (!newPack.ok) {
    logger.generic(3, `postPackages-createPackage Not OK: ${newPack.content}`);
    await common.handleError(req, res, newPack);
    return;
  }

  // Now with valid package data, we can insert them into the DB.
  const insertedNewPack = await database.insertNewPackage(newPack.content);

  if (!insertedNewPack.ok) {
    logger.generic(
      3,
      `postPackages-insertNewPackage Not OK: ${insertedNewPack.content}`
    );
    await common.handleError(req, res, insertedNewPack);
    return;
  }

  // Finally we can return what was actually put into the database.
  // Retrieve the data from database.getPackageByName() and
  // convert it into Package Object Full format.
  const newDbPack = await database.getPackageByName(repo, true);

  if (!newDbPack.ok) {
    logger.generic(
      3,
      `postPackages-getPackageByName (After Pub) Not OK: ${newDbPack.content}`
    );
    common.handleError(req, res, newDbPack);
    return;
  }

  const packageObjectFull = await utils.constructPackageObjectFull(
    newDbPack.content
  );
  res.status(201).json(packageObjectFull);
}

/**
 * @async
 * @function getPackagesFeatured
 * @desc Allows the user to retreive the featured packages, as package object shorts.
 * This endpoint was originally undocumented. The decision to return 200 is based off similar endpoints.
 * Additionally for the time being this list is created manually, the same method used
 * on Atom.io for now. Although there are plans to have this become automatic later on.
 * @see {@link https://github.com/atom/apm/blob/master/src/featured.coffee|Source Code}
 * @see {@link https://github.com/confused-Techie/atom-community-server-backend-JS/issues/23|Discussion}
 * @param {object} req - The `Request` object inherited from the Express endpoint.
 * @param {object} res - The `Response` object inherited from the Express endpoint.
 * @property {http_method} - GET
 * @property {http_endpoint} - /api/packages/featured
 */
async function getPackagesFeatured(req, res) {
  // Returns Package Object Short array.
  // Supports engine query parameter.
  const packs = await database.getFeaturedPackages();

<<<<<<< HEAD
  if (!packs.ok) {
    await common.handleError(req, res, packs, 1003);
=======
  if (!col.ok) {
    logger.generic(
      3,
      `getPackagesFeatured-getFeaturedPackages Not OK: ${col.content}`
    );
    await common.handleError(req, res, col, 1003);
>>>>>>> d24d9f25
    return;
  }

  const packObjShort = await utils.constructPackageObjectShort(packs.content);

  // The endpoint using this function needs an array.
  const respArray = Array.isArray(packObjShort)
    ? packObjShort
    : [packObjShort];

  res.status(200).json(respArray);
  logger.httpLog(req, res);
}

/**
 * @async
 * @function getPackagesSearch
 * @desc Allows user to search through all packages. Using their specified
 * query parameter.
 * @param {object} req - The `Request` object inherited from the Express endpoint.
 * @param {object} res - The `Response` object inherited from the Express endpoint.
 * @property {http_method} - GET
 * @property {http_endpoint} - /api/packages/search
 * @todo Note: This **has** been migrated to the new DB, and is fully functional.
 * The TODO here is to eventually move this to use the custom built in LCS search,
 * rather than simple search.
 */
async function getPackagesSearch(req, res) {
  const params = {
    sort: query.sort(req, "relevance"),
    page: query.page(req),
    direction: query.dir(req),
    query: query.query(req),
  };

  // Because the task of implementing the custom search engine is taking longer
  // than expected, this will instead use super basic text searching on the DB
  // side. This is only an effort to get this working quickly and should be changed later.
  // This also means for now, the default sorting method will be downloads, not relevance.

  const packs = await database.simpleSearch(
    params.query,
    params.page,
    params.direction,
    params.sort
  );

  if (!packs.ok) {
    if (packs.short == "Not Found") {
      logger.generic(
        4,
        "getPackagesSearch-simpleSearch Responding with Empty Array for Not Found Status"
      );
      // Because getting not found from the search, means the users
      // search just had no matches, we will specially handle this to return
      // an empty array instead.
      res.status(200).json([]);
      logger.httpLog(req, res);
      return;
    }
    logger.generic(
      3,
      `getPackagesSearch-simpleSearch Not OK: ${packs.content}`
    );
    await common.handleError(req, res, packs, 1007);
    return;
  }

  let newPacks = await utils.constructPackageObjectShort(packs.content);

  if (Object.keys(newPacks).length < 1) {
    logger.generic(
      4,
      "getPackagesSearch-simpleSearch Responding with Empty Array for 0 Key Length Object"
    );
    newPacks = [];
    // This also helps protect against misreturned searches. As in getting a 404 rather
    // than empty search results.
    // See: https://github.com/confused-Techie/atom-backend/issues/59
  }

  const totalPageEstimate = await database.getTotalPackageEstimate();

  const totalPages = !totalPageEstimate.ok ? 1 : totalPageEstimate.content;

  const safeQuery = encodeURIComponent(
    params.query.replace(/[<>"':;\\/]+/g, "")
  );
  // now to get headers.
  res.append(
    "Link",
    `<${server_url}/api/packages/search?q=${safeQuery}&page=${
      params.page
    }&sort=${params.sort}&order=${
      params.direction
    }>; rel="self", <${server_url}/api/packages?q=${safeQuery}&page=${
      totalPages.content
    }&sort=${params.sort}&order=${
      params.direction
    }>; rel="last", <${server_url}/api/packages/search?q=${safeQuery}&page=${
      params.page + 1
    }&sort=${params.sort}&order=${params.direction}>; rel="next"`
  );

  res.status(200).json(newPacks);
  logger.httpLog(req, res);
}

/**
 * @async
 * @function getPackagesDetails
 * @desc Allows the user to request a single package object full, depending
 * on the package included in the path parameter.
 * @param {object} req - The `Request` object inherited from the Express endpoint.
 * @param {object} res - The `Response` object inherited from the Express endpoint.
 * @property {http_method} - GET
 * @property {http_endpoint} - /api/packages/:packageName
 */
async function getPackagesDetails(req, res) {
  const params = {
    engine: query.engine(req.query.engine),
    name: query.packageName(req),
  };
  let pack = await database.getPackageByName(params.name, true);

  if (!pack.ok) {
    logger.generic(
      3,
      `getPackagesDetails-getPackageByName Not OK: ${pack.content}`
    );
    await common.handleError(req, res, pack, 1004);
    return;
  }

  pack = await utils.constructPackageObjectFull(pack.content);

  if (params.engine !== false) {
    // query.engine returns false if no valid query param is found.
    // before using engineFilter we need to check the truthiness of it.
    pack = await utils.engineFilter(pack, params.engine);
  }

  res.status(200).json(pack);
  logger.httpLog(req, res);
}

/**
 * @async
 * @function deletePackagesName
 * @desc Allows the user to delete a repo they have ownership of.
 * @param {object} req - The `Request` object inherited from the Express endpoint.
 * @param {object} res - The `Response` object inherited from the Express endpoint.
 * @property {http_method} - DELETE
 * @property {http_endpoint} - /api/packages/:packageName
 */
async function deletePackagesName(req, res) {
  const params = {
    auth: query.auth(req),
    packageName: query.packageName(req),
  };

  const user = await auth.verifyAuth(params.auth);

  if (!user.ok) {
    await common.handleError(req, res, user, 1005);
    return;
  }

  const gitowner = await git.ownership(user.content, params.packageName);

  if (!gitowner.ok) {
    await common.handleError(req, res, gitowner, 4001);
    return;
  }

  // Now they are logged in locally, and have permission over the GitHub repo.
  const rm = await database.removePackageByName(params.packageName);

  if (!rm.ok) {
    await common.handleError(req, res, rm, 1006);
    return;
  }

  res.status(204).send();
  logger.httpLog(req, res);
}

/**
 * @async
 * @function postPackagesStar
 * @desc Used to submit a new star to a package from the authenticated user.
 * @param {object} req - The `Request` object inherited from the Express endpoint.
 * @param {object} res - The `Response` object inherited from the Express endpoint.
 * @property {http_method} - POST
 * @property {http_endpoint} - /api/packages/:packageName/star
 */
async function postPackagesStar(req, res) {
  const params = {
    auth: query.auth(req),
    packageName: query.packageName(req),
  };

  const user = await auth.verifyAuth(params.auth);

  if (!user.ok) {
    await common.handleError(req, res, user, 1008);
    return;
  }

  const exists = await database.getPackageByName(params.packageName, true);

  if (!exists.ok) {
    // The package we are trying to star doesn't exist, resolve with a 404.
    await common.handleError(
      req,
      res,
      { ok: false, short: "Not Found", content: exists.content },
      1012
    );
    return;
  }

  const star = await database.updateStars(user.content, params.packageName);

  if (!star.ok) {
    await common.handleError(req, res, user, 1009);
    return;
  }

  const updatePack = await database.updatePackageIncrementStarByName(
    params.packageName
  );

  if (!updatePack.ok) {
    await common.handleError(req, res, updatePack, 1010);
    return;
  }

  // Now with a success we want to return the package back in this query
  let pack = await database.getPackageByName(params.packageName, true);

  if (!pack.ok) {
    await common.handleError(req, res, pack, 1011);
    return;
  }

  pack = await utils.constructPackageObjectFull(pack.content);

  res.status(200).json(pack);
  logger.httpLog(req, res);
}

/**
 * @async
 * @function deletePackageStar
 * @desc Used to remove a star from a specific package for the authenticated usesr.
 * @param {object} req - The `Request` object inherited from the Express endpoint.
 * @param {object} res - The `Response` object inherited from the Express endpoint.
 * @property {http_method} - DELETE
 * @property {http_endpoint} - /api/packages/:packageName/star
 */
async function deletePackagesStar(req, res) {
  const params = {
    auth: query.auth(req),
    packageName: query.packageName(req),
  };

  const user = await auth.verifyAuth(params.auth);

  if (!user.ok) {
    await common.handleError(req, res, user);
    return;
  }

  const unstar = await database.updateDeleteStar(
    user.content,
    params.packageName
  );

  if (!unstar.ok) {
    await common.handleError(req, res, unstar);
    return;
  }

  const updatePack = await database.updatePackageDecrementStarByName(
    params.packageName
  );

  if (!updatePack.ok) {
    await common.handleError(req, res, updatePack);
    return;
  }

  // On a successful action here we will return an empty 201
  res.status(201).send();
  logger.httpLog(req, res);
}

/**
 * @async
 * @function getPackagesStargazers
 * @desc Endpoint returns the array of `star_gazers` from a specified package.
 * Taking only the package wanted, and returning it directly.
 * @param {object} req - The `Request` object inherited from the Express endpoint.
 * @param {object} res - The `Response` object inherited from the Express endpoint.
 * @property {http_method} - GET
 * @property {http_endpoint} - /api/packages/:packageName/stargazers
 */
async function getPackagesStargazers(req, res) {
  const params = {
    packageName: query.packageName(req),
  };
  // The following can't be executed in user mode because we need the pointer
  const pack = await database.getPackageByName(params.packageName);

  if (!pack.ok) {
    await common.handleError(req, res, pack);
    return;
  }

  const stars = await database.getStarringUsersByPointer(pack.content);

  if (!stars.ok) {
    await common.handleError(req, res, stars);
    return;
  }

  const gazers = await database.getUserCollectionById(stars.content);

  if (!gazers.ok) {
    await common.handleError(req, res, gazers);
    return;
  }

  res.status(200).json(gazers.content);
  logger.httpLog(req, res);
}

/**
 * @async
 * @function postPackagesVersion
 * @desc Allows a new version of a package to be published. But also can allow
 * a user to rename their application during this process.
 * @param {object} req - The `Request` object inherited from the Express endpoint.
 * @param {object} res - The `Response` object inherited from the Express endpoint.
 * @property {http_method} - POST
 * @property {http_endpoint} - /api/packages/:packageName/versions
 */
async function postPackagesVersion(req, res) {
  const params = {
    tag: query.tag(req),
    rename: query.rename(req),
    auth: query.auth(req),
    packageName: query.packageName(req),
  };

  // On renaming:
  // When a package is being renamed, we will expect that packageName will
  // match a previously published package.
  // But then the `name` of their `package.json` will be different.
  // And if they are, we expect that `auth` is true. Because otherwise it will fail.
  // That's the methodology, the logic here just needs to catch up.

  const user = await auth.verifyAuth(params.auth);

  if (!user.ok) {
    await common.handleError(req, res, user);
    return;
  }

  // To support a rename, we need to check if they have permissions over this packages new name.
  // Which means we have to check if they have ownership AFTER we collect it's data.

  const packExists = await database.getPackageByName(params.packageName, true);

  if (!packExists.ok) {
    await common.handleError(req, res, packExists);
    return;
  }

  // Now it's important to note, that getPackageJSON was intended to be an internal function.
  // As such does not return a Server Status Object. This may change later, but for now,
  // we will expect `undefined` to not be success.
  const packJSON = await git.getPackageJSON(
    `${user.content.username}/${packExists.name}`,
    user.content
  );

  if (packJSON === undefined) {
    await common.handleError(req, res, {
      ok: false,
      short: "Bad Package",
      content: `Failed to get Package: ${params.packageName}`,
    });
    return;
  }

  if (packJSON.name !== params.packageName && !params.rename) {
    // Only return error if the names don't match, and rename isn't enabled.
    await common.handleError(req, res, {
      ok: false,
      short: "Bad Repo",
      content: "Package name doesn't match local name, with rename false",
    });
    return;
  }

  // Else we will continue, and trust the name provided from the package as being accurate.
  // And now we can ensure the user actually owns this repo, with our updated name.

  const gitowner = await git.ownership(user.content, packJSON.name);

  if (!gitowner.ok) {
    await common.handleError(req, res, gitowner);
    return;
  }

  // Now the only thing left to do, is add this new version with the name from the package.
  // And check again if the name is incorrect, since it'll need a new entry onto the names.

  if (packJSON.name !== params.packageName && params.rename) {
    // Before allowing the rename of a package, ensure the new name isn't banned.

    const isBanned = await utils.isPackageNameBanned(packJSON.name);

    if (isBanned.ok) {
      logger.generic(3, `postPackages Blocked by banned package name: ${repo}`);
      // is banned
      await common.handleError(req, res, {
        ok: false,
        short: "Server Error",
        content: "Package Name is Banned",
      });
      // TODO ^^^ Replace with specific error once more are supported.
      return;
    }

    // The flow for renaming the existing package.
    const newName = await database.insertNewPackageName(
      packJSON.name,
      params.packageName
    );

    if (!newName.ok) {
      await common.handleError(req, res, newName);
      return;
    }
  }

  // Now add the new Version key.

  const addVer = await database.insertNewPackageVersion(packJSON);

  if (!addVer.ok) {
    await common.handleError(req, res, addVer);
    return;
  }

  res.status(201).json(addVer.content);
  logger.httpLog(req, res);
}

/**
 * @async
 * @function getPackagesVersion
 * @desc Used to retreive a specific version from a package.
 * @param {object} req - The `Request` object inherited from the Express endpoint.
 * @param {object} res - The `Response` object inherited from the Express endpoint.
 * @property {http_method} - GET
 * @property {http_endpoint} - /api/packages/:packageName/versions/:versionName
 */
async function getPackagesVersion(req, res) {
  const params = {
    packageName: query.packageName(req),
    versionName: query.engine(req.params.versionName),
  };
  // Check the truthiness of the returned query engine.
  if (params.versionName === false) {
    // we return a 404 for the version, since its an invalid format
    await common.notFound(req, res);
    return;
  }
  // Now we know the version is a valid semver.

  const pack = await database.getPackageVersionByNameAndVersion(
    params.packageName,
    params.versionName
  );

  if (!pack.ok) {
    await common.handleError(req, res, pack);
    return;
  }

  const packRes = await utils.constructPackageObjectJSON(pack.content);

  res.status(200).json(packRes);
  logger.httpLog(req, res);
}

/**
 * @async
 * @function getPackagesVersionTarball
 * @desc Allows the user to get the tarball for a specific package version.
 * Which should initiate a download of said tarball on their end.
 * @param {object} req - The `Request` object inherited from the Express endpoint.
 * @param {object} res - The `Response` object inherited from the Express endpoint.
 * @property {http_method} - GET
 * @property {http_endpoint} - /api/packages/:packageName/versions/:versionName/tarball
 */
async function getPackagesVersionTarball(req, res) {
  const params = {
    packageName: query.packageName(req),
    versionName: query.engine(req.params.versionName),
  };
  // Now that migration has began we know that each version will have
  // a tarball_url key on it, linking directly to the tarball from gh for that version.

  // we initially want to ensure we have a valid version.
  if (params.versionName === false) {
    // since query.engine gives false if invalid, we can just check if its truthy
    // additionally if its false, we know the version will never be found.
    await common.notFound(req, res);
    return;
  }

  // first lets get the package
  const pack = await database.getPackageVersionByNameAndVersion(
    params.packageName,
    params.versionName
  );

  if (!pack.ok) {
    await common.handleError(req, res, pack);
    return;
  }

  const save = await database.updatePackageIncrementDownloadByName(
    params.packageName
  );

  if (!save.ok) {
    logger.generic(3, "Failed to Update Downloads Count", {
      type: "object",
      obj: save.content,
    });
    logger.generic(3, "Failed to Update Downloads Count", {
      type: "http",
      req: req,
      res: res,
    });
    // we don't want to exit on a failed to update downloads count, but should be logged.
  }

  // For simplicity, we will redirect the request to gh tarball url, to allow
  // the download to take place from their servers.

  // But right before, lets do a couple simple checks to make sure we are sending to a legit site.
  //let tarballURL = new url((pack.content.meta.tarball_url ? pack.content.meta.tarball_url : ""));
  let tarballURL = pack.content.meta.tarball_url;

  if (tarballURL !== undefined) {
    tarballURL = new url(pack.content.meta.tarball_url);

    if (
      url.hostname != "codeload.github.com" ||
      url.hostname != "api.github.com" ||
      url.hostname != "github.com" ||
      url.hostname != "raw.githubusercontent.com"
    ) {
      await common.handleError(req, res, {
        ok: false,
        short: "Server Error",
        content: `Invalid Domain for Download Redirect: ${url.toString()}`,
      });
      return;
    }

    tarballURL = tarballURL.toString();
  } else {
    // we are likely in a test environment. And will just leave this blank to error out on the client side.
    tarballURL = "";
  }

  res.redirect(tarballURL);
  logger.httpLog(req, res);
  return;
}

/**
 * @async
 * @function deletePackageVersion
 * @desc Allows a user to delete a specific version of their package.
 * @param {object} req - The `Request` object inherited from the Express endpoint.
 * @param {object} res - The `Response` object inherited from the Express endpoint.
 * @property {http_method} - DELETE
 * @property {http_endpoint} - /api/packages/:packageName/versions/:versionName
 */
async function deletePackageVersion(req, res) {
  const params = {
    auth: query.auth(req),
    packageName: query.packageName(req),
    versionName: query.engine(req.params.versionName),
  };

  // Verify the user has local and remote permissions
  const user = await auth.verifyAuth(params.auth);

  if (!user.ok) {
    await common.handleError(req, res, user);
    return;
  }

  const gitowner = await git.ownership(user.content, params.packageName);

  if (!gitowner.ok) {
    await common.handleError(req, res, gitowner);
    return;
  }

  // Lets also first check to make sure the package exists.
  const packageExists = await database.getPackageByName(
    params.packageName,
    true
  );

  if (!packageExists.ok) {
    await common.handleError(req, res, packageExists);
    return;
  }

  // Check version validity
  if (params.versionName === false) {
    await common.notFound(req, res);
    return;
  }

  // Mark the specified version for deletion, if version is valid
  const removeVersion = await database.removePackageVersion(
    params.packageName,
    params.versionName
  );

  if (!removeVersion.ok) {
    await common.handleError(req, res, removeVersion);
    return;
  }

  res.status(204).send();
  logger.httpLog(req, res);
}

/**
 * @async
 * @function postPackagesEventUninstall
 * @desc Used when a package is uninstalled, decreases the download count by 1.
 * And saves this data, Originally an undocumented endpoint.
 * The decision to return a '201' was based on how other POST endpoints return,
 * during a successful event.
 * @see {@link https://github.com/atom/apm/blob/master/src/uninstall.coffee}
 * @param {object} req - The `Request` object inherited from the Express endpoint.
 * @param {object} res - The `Response` object inherited from the Express endpoint.
 * @property {http_method} - POST
 * @property {http_endpoint} - /api/packages/:packageName/versions/:versionName/events/uninstall
 */
async function postPackagesEventUninstall(req, res) {
  const params = {
    auth: query.auth(req),
    packageName: query.packageName(req),
    // TODO: versionName unused parameter. On the roadmap to be removed.
    // See https://github.com/confused-Techie/atom-backend/pull/88#issuecomment-1331809594
    versionName: query.engine(req.params.versionName),
  };

  const user = await auth.verifyAuth(params.auth);

  if (!user.ok) {
    await common.handleError(req, res, user);
    return;
  }

  // TODO: How does this impact performance? Wonder if we could return
  // the next command with more intelligence to know the pack doesn't exist.
  const packExists = await database.getPackageByName(params.packageName, true);

  if (!packExists.ok) {
    await common.handleError(req, res, packExists);
    return;
  }

  const write = await database.updatePackageDecrementDownloadByName(
    params.packageName
  );

  if (!write.ok) {
    await common.handleError(req, res, write);
    return;
  }

  res.status(200).json({ ok: true });
  logger.httpLog(req, res);
}

module.exports = {
  getPackages,
  postPackages,
  getPackagesFeatured,
  getPackagesSearch,
  getPackagesDetails,
  deletePackagesName,
  postPackagesStar,
  deletePackagesStar,
  getPackagesStargazers,
  postPackagesVersion,
  getPackagesVersion,
  getPackagesVersionTarball,
  deletePackageVersion,
  postPackagesEventUninstall,
};<|MERGE_RESOLUTION|>--- conflicted
+++ resolved
@@ -237,17 +237,12 @@
   // Supports engine query parameter.
   const packs = await database.getFeaturedPackages();
 
-<<<<<<< HEAD
   if (!packs.ok) {
-    await common.handleError(req, res, packs, 1003);
-=======
-  if (!col.ok) {
     logger.generic(
       3,
-      `getPackagesFeatured-getFeaturedPackages Not OK: ${col.content}`
-    );
-    await common.handleError(req, res, col, 1003);
->>>>>>> d24d9f25
+      `getPackagesFeatured-getFeaturedPackages Not OK: ${packs.content}`
+    );
+    await common.handleError(req, res, packs, 1003);
     return;
   }
 
