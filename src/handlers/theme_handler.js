/**
 * @module theme_handler
 * @desc Endpoint Handlers relating to themes only.
 * @implements {command_handler}
 * @implements {database}
 * @implements {utils}
 * @implements {logger}
 */

const common = require("./common_handler.js");
const database = require("../database.js");
const utils = require("../utils.js");
const logger = require("../logger.js");
const query = require("../query.js");
const { server_url } = require("../config.js").getConfig();

/**
 * @async
 * @function getThemeFeatured
 * @desc Used to retreive all Featured Packages that are Themes. Originally an undocumented
 * endpoint. Returns a 200 response based on other similar responses.
 * Additionally for the time being this list is created manually, the same method used
 * on Atom.io for now. Although there are plans to have this become automatic later on.
 * @see {@link https://github.com/atom/apm/blob/master/src/featured.coffee|Source Code}
 * @see {@link https://github.com/confused-Techie/atom-community-server-backend-JS/issues/23|Discussion}
 * @param {object} req - The `Request` object inherited from the Express endpoint.
 * @param {object} res - The `Response` object inherited from the Express endpoint.
 * @property {http_method} - GET
 * @property {http_endpoint} - /api/themes/featured
 */
async function getThemeFeatured(req, res) {
  // Returns Package Object Short Array
  // Supports engine query parameter.
  let col = await database.getFeaturedThemes();

  if (!col.ok) {
    await common.handleError(req, res, col);
    return;
  }

  let newCol = await utils.constructPackageObjectShort(col.content);

  res.status(200).json(newCol);
  logger.httpLog(req, res);
}

/**
 * @async
 * @function getThemes
 * @desc Endpoint to return all Themes to the user. Based on any filtering
 * they'ved applied via query parameters.
 * @param {object} req - The `Request` object inherited from the Express endpoint.
 * @param {object} res - The `Response` object inherited from the Express endpoint.
 * @property {http_method} - GET
 * @property {http_endpoint} - /api/themes
 */
async function getThemes(req, res) {
  const params = {
    page: query.page(req),
    sort: query.sort(req),
    direction: query.dir(req),
  };

  const packages = await database.getSortedPackages(
    params.page,
    params.direction,
    params.sort,
    true
  );

  if (!packages.ok) {
    logger.generic(
      3,
      `getThemes-getSortedPackages Not OK: ${packages.content}`
    );
    await common.handleError(req, res, packages);
    return;
  }

  const page = packages.pagination.page;
  const totPage = packages.pagination.total;
  const packObjShort = await utils.constructPackageObjectShort(
    packages.content
  );

  const packArray = Array.isArray(packObjShort) ? packObjShort : [packObjShort];

<<<<<<< HEAD
  let link = `<${server_url}/api/themes?page=${page}&sort=${params.sort}&order=${
    params.direction
  }>; rel="self", <${server_url}/api/themes?page=${totPage}&sort=${
    params.sort
  }&order=${params.direction}>; rel="last"`;

  if (page !== totPage) {
    link += `, <${server_url}/api/themes?page=${
      page + 1
    }&sort=${params.sort}&order=${params.direction}>; rel="next"`;
=======
  let link = `<${server_url}/api/themes?page=${page}&sort=${params.sort}&order=${params.direction}>; rel="self", <${server_url}/api/themes?page=${totPage}&sort=${params.sort}&order=${params.direction}>; rel="last"`;

  if (page !== totPage) {
    link += `, <${server_url}/api/themes?page=${page + 1}&sort=${
      params.sort
    }&order=${params.direction}>; rel="next"`;
>>>>>>> 4d48bf9d
  }

  res.append("Link", link);
  res.append("Query-Total", packages.pagination.count);
  res.append("Query-Limit", packages.pagination.limit);

  res.status(200).json(packArray);
  logger.httpLog(req, res);
}

/**
 * @async
 * @function getThemesSearch
 * @desc Endpoint to Search from all themes on the registry.
 * @param {object} req - The `Request` object inherited from the Express endpoint.
 * @param {object} res - The `Response` object inherited from the Express endpoint.
 * @property {http_method} - GET
 * @property {http_endpoint} - /api/themes/search
 */
async function getThemesSearch(req, res) {
  const params = {
    sort: query.sort(req, "relevance"),
    page: query.page(req),
    direction: query.dir(req),
    query: query.query(req),
  };

  const packs = await database.simpleSearch(
    params.query,
    params.page,
    params.direction,
    params.sort,
    true
  );

  if (!packs.ok) {
    if (packs.short == "Not Found") {
      logger.generic(
        4,
        "getThemesSearch-simpleSearch Responding with Empty Array for Not Found Status"
      );
      res.status(200).json([]);
      logger.httpLog(req, res);
      return;
    }
    logger.generic(3, `getThemesSearch-simpleSearch Not OK: ${packs.content}`);
    await common.handleError(req, res, packs);
    return;
  }

  const page = packs.pagination.page;
  const totPage = packs.pagination.total;
<<<<<<< HEAD
  const newPacks = await utils.constructPackageObjectShort(
    packs.content
  );
=======
  const newPacks = await utils.constructPackageObjectShort(packs.content);
>>>>>>> 4d48bf9d

  let packArray = null;

  if (Array.isArray(newPacks)) {
    packArray = newPacks;
  } else if (Object.keys(newPacks).length < 1) {
    packArray = [];
    logger.generic(
      4,
      "getThemesSearch-simpleSearch Responding with Empty Array for 0 key Length Object"
    );
  } else {
    packArray = [newPacks];
  }

  const safeQuery = encodeURIComponent(
    params.query.replace(/[<>"':;\\/]+/g, "")
  );
  // now to get headers.
<<<<<<< HEAD
  let link = `<${server_url}/api/themes/search?q=${safeQuery}&page=${page}&sort=${params.sort}&order=${
    params.direction
  }>; rel="self", <${server_url}/api/themes/search?q=${safeQuery}&page=${totPage}&sort=${
    params.sort
  }&order=${params.direction}>; rel="last"`;
=======
  let link = `<${server_url}/api/themes/search?q=${safeQuery}&page=${page}&sort=${params.sort}&order=${params.direction}>; rel="self", <${server_url}/api/themes/search?q=${safeQuery}&page=${totPage}&sort=${params.sort}&order=${params.direction}>; rel="last"`;
>>>>>>> 4d48bf9d

  if (page !== totPage) {
    link += `, <${server_url}/api/themes/search?q=${safeQuery}&page=${
      page + 1
    }&sort=${params.sort}&order=${params.direction}>; rel="next"`;
  }

  res.append("Link", link);
  res.append("Query-Total", packs.pagination.count);
  res.append("Query-Limit", packs.pagination.limit);

  res.status(200).json(packArray);
  logger.httpLog(req, res);
}

module.exports = {
  getThemeFeatured,
  getThemes,
  getThemesSearch,
};<|MERGE_RESOLUTION|>--- conflicted
+++ resolved
@@ -85,25 +85,12 @@
 
   const packArray = Array.isArray(packObjShort) ? packObjShort : [packObjShort];
 
-<<<<<<< HEAD
-  let link = `<${server_url}/api/themes?page=${page}&sort=${params.sort}&order=${
-    params.direction
-  }>; rel="self", <${server_url}/api/themes?page=${totPage}&sort=${
-    params.sort
-  }&order=${params.direction}>; rel="last"`;
-
-  if (page !== totPage) {
-    link += `, <${server_url}/api/themes?page=${
-      page + 1
-    }&sort=${params.sort}&order=${params.direction}>; rel="next"`;
-=======
   let link = `<${server_url}/api/themes?page=${page}&sort=${params.sort}&order=${params.direction}>; rel="self", <${server_url}/api/themes?page=${totPage}&sort=${params.sort}&order=${params.direction}>; rel="last"`;
 
   if (page !== totPage) {
     link += `, <${server_url}/api/themes?page=${page + 1}&sort=${
       params.sort
     }&order=${params.direction}>; rel="next"`;
->>>>>>> 4d48bf9d
   }
 
   res.append("Link", link);
@@ -156,13 +143,7 @@
 
   const page = packs.pagination.page;
   const totPage = packs.pagination.total;
-<<<<<<< HEAD
-  const newPacks = await utils.constructPackageObjectShort(
-    packs.content
-  );
-=======
   const newPacks = await utils.constructPackageObjectShort(packs.content);
->>>>>>> 4d48bf9d
 
   let packArray = null;
 
@@ -182,15 +163,7 @@
     params.query.replace(/[<>"':;\\/]+/g, "")
   );
   // now to get headers.
-<<<<<<< HEAD
-  let link = `<${server_url}/api/themes/search?q=${safeQuery}&page=${page}&sort=${params.sort}&order=${
-    params.direction
-  }>; rel="self", <${server_url}/api/themes/search?q=${safeQuery}&page=${totPage}&sort=${
-    params.sort
-  }&order=${params.direction}>; rel="last"`;
-=======
   let link = `<${server_url}/api/themes/search?q=${safeQuery}&page=${page}&sort=${params.sort}&order=${params.direction}>; rel="self", <${server_url}/api/themes/search?q=${safeQuery}&page=${totPage}&sort=${params.sort}&order=${params.direction}>; rel="last"`;
->>>>>>> 4d48bf9d
 
   if (page !== totPage) {
     link += `, <${server_url}/api/themes/search?q=${safeQuery}&page=${
