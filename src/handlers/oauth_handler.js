--- conflicted
+++ resolved
@@ -6,16 +6,12 @@
 
   // since this will be the endpoint for a user to login, we need to redirect to GH.
   // @see https://docs.github.com/en/developers/apps/building-oauth-apps/authorizing-oauth-apps
-<<<<<<< HEAD
   // need to setup callback_uri, and state.
-  res.status(301).redirect(`https://github.com/login/oauth/authorize?client_id=${GH_CLIENTID}`);
-=======
   res
     .status(301)
     .redirect(
       `https://github.com/login/oauth/authorize?client_id=${GH_CLIENTID}`
     );
->>>>>>> 7b244463
 }
 
 async function GETOauth(req, res) {}
